--- conflicted
+++ resolved
@@ -94,13 +94,11 @@
         /// Create a pass for lowering sparse TA operations to SCFDimAttrGPU
         std::unique_ptr<Pass> createSCFToSCFParallelPass();
 
-<<<<<<< HEAD
         /// Create a pass for lowering programming constructs to SCF ops
         std::unique_ptr<Pass> createPCToLoopsLoweringPass();
-=======
+        
         //TODO(gkestor): this pass is a workout to handle redundant LabeledTensor operations
         std::unique_ptr<Pass> createRemoveLabeledTensorOpsPass();
->>>>>>> d32eeb8c
 
     } // end namespace tensorAlgebra
 } // end namespace mlir
