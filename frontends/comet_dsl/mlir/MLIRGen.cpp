//===- MLIRGen.cpp - MLIR Generation from a COMET language AST
//
// Copyright 2022 Battelle Memorial Institute
//
// Redistribution and use in source and binary forms, with or without modification,
// are permitted provided that the following conditions are met:
//
// 1. Redistributions of source code must retain the above copyright notice, this list of conditions
// and the following disclaimer.
//
// 2. Redistributions in binary form must reproduce the above copyright notice, this list of conditions
// and the following disclaimer in the documentation and/or other materials provided with the distribution.
//
// THIS SOFTWARE IS PROVIDED BY THE COPYRIGHT HOLDERS AND CONTRIBUTORS "AS IS" AND ANY EXPRESS OR IMPLIED
// WARRANTIES, INCLUDING, BUT NOT LIMITED TO, THE IMPLIED WARRANTIES OF MERCHANTABILITY AND FITNESS FOR A PARTICULAR
// PURPOSE ARE DISCLAIMED. IN NO EVENT SHALL THE COPYRIGHT HOLDER OR CONTRIBUTORS BE LIABLE FOR ANY DIRECT, INDIRECT,
// INCIDENTAL, SPECIAL, EXEMPLARY, OR CONSEQUENTIAL DAMAGES (INCLUDING, BUT NOT LIMITED TO, PROCUREMENT OF SUBSTITUTE
// GOODS OR SERVICES; LOSS OF USE, DATA, OR PROFITS; OR BUSINESS INTERRUPTION) HOWEVER CAUSED AND ON ANY THEORY OF LIABILITY,
// WHETHER IN CONTRACT, STRICT LIABILITY, OR TORT (INCLUDING NEGLIGENCE OR OTHERWISE) ARISING IN ANY WAY OUT OF THE USE
// OF THIS SOFTWARE, EVEN IF ADVISED OF THE POSSIBILITY OF SUCH DAMAGE.
//
// =============================================================================
//
// This file implements a simple IR generation targeting MLIR from a Module AST
// for COMET DSL.
//
//===----------------------------------------------------------------------===//

#include "Lexer.h"

#include "MLIRGen.h"
#include "AST.h"
#include "mlir/Dialect/StandardOps/IR/Ops.h"
#include "comet/Dialect/TensorAlgebra/IR/TADialect.h"
#include "comet/Dialect/Utils/Utils.h"

#include "mlir/Dialect/Shape/IR/Shape.h"
#include "mlir/IR/Verifier.h"
#include "mlir/IR/Attributes.h"
#include "mlir/IR/Builders.h"
#include "mlir/IR/BuiltinOps.h"
#include "mlir/IR/MLIRContext.h"
#include "mlir/IR/Operation.h"

#include "llvm/ADT/STLExtras.h"
#include "llvm/ADT/ScopedHashTable.h"
#include "llvm/Support/raw_ostream.h"
#include <map>
#include <numeric>
#include <cstdlib> // for random num generation
#include <random>  // for seed of random num generation

#include "mlir/IR/Types.h"

using namespace mlir::tensorAlgebra;
using namespace tensorAlgebra;

using llvm::ArrayRef;
using llvm::cast;
using llvm::dyn_cast;
using llvm::isa;
using llvm::makeArrayRef;
using llvm::ScopedHashTableScope;
using llvm::SmallVector;
using llvm::StringRef;
using llvm::Twine;

using StringSet = std::set<std::string>;

// *********** For debug purpose *********//
// #ifndef DEBUG_MODE_MLIRGEN
// #define DEBUG_MODE_MLIRGEN
// #endif

#ifdef DEBUG_MODE_MLIRGEN
#define comet_debug() llvm::errs() << __FILE__ << " " << __LINE__ << " "
#define comet_pdump(n)                                \
  llvm::errs() << __FILE__ << " " << __LINE__ << " "; \
  n->dump()
#define comet_vdump(n)                                \
  llvm::errs() << __FILE__ << " " << __LINE__ << " "; \
  n.dump()
#else
#define comet_debug() llvm::nulls()
#define comet_pdump(n)
#define comet_vdump(n)
#endif
// *********** For debug purpose *********//

namespace
{

  enum class ElType
  {
    inv = 0b1000,
    i32 = 0b0000,
    i64 = 0b0001,
    fp32 = 0b0010,
    fp64 = 0b0011,
    cfp32 = 0b0110,
    cfp64 = 0b0111
  };

  std::string getSemiringOpName(int num)
  {
    std::string opName;
    switch (num)
    {
    case 100:
      opName = "lor";
      break;
    case 101:
      opName = "land";
      break;
    case 102:
      opName = "minxy";
      break;
    case 103:
      opName = "first";
      break;
    case 104:
      opName = "plusxy";
      break;
    case 105:
      opName = "times";
      break;
    case 106:
      opName = "any";
      break;
    case 107:
      opName = "pairxy";
      break;
    case 108:
      opName = "second";
      break;
    case 109:
      opName = "noop";
      break;
    default:
      llvm::errs() << "[ERR] Semiring operator number not defined \n";
    }
    comet_debug() << "Semiring op name: " << opName << "\n";
    return opName;
  };

  constexpr ElType lub(ElType first, ElType second)
  {
    return ElType(static_cast<int>(first) | static_cast<int>(second));
  }

  /// Implementation of a simple MLIR emission from the Tensor Algebra AST.
  ///
  /// This will emit operations that are specific to the Tensor Algebra language,
  /// preserving the semantics of the language and (hopefully) allow to perform
  /// accurate analysis and transformation based on these high level semantics.
  class MLIRGenImpl
  {
  public:
    MLIRGenImpl(mlir::MLIRContext &context) : builder(&context) {}

    /// Public API: convert the AST for a Tensor Algebra module (source file) to
    /// an MLIR Module operation.
    mlir::ModuleOp mlirGen(ModuleAST &moduleAST)
    {
      // We create an empty MLIR module and codegen functions one at a time and
      // add them to the module.
      theModule = mlir::ModuleOp::create(builder.getUnknownLoc());

      for (FunctionAST &F : moduleAST)
      {
        auto func = mlirGen(F);
        if (!func)
          return nullptr;
        theModule.push_back(func);
      }

      // Verify the module after we have finished constructing it, this will check
      // the structural properties of the IR and invoke any specific verifiers we
      // have on the Tensor Algebra operations.
      if (failed(mlir::verify(theModule)))
      {
        theModule.emitError("module verification error");
        return nullptr;
      }

      return theModule;
    }

  private:
    /// A "module" matches a Tensor Algebra source file: containing a list of
    /// functions.
    mlir::ModuleOp theModule;

    /// The builder is a helper class to create IR inside a function. The builder
    /// is stateful, in particular it keeps an "insertion point": this is where
    /// the next operations will be introduced.
    mlir::OpBuilder builder;

    /// The symbol table maps a variable name to a value in the current scope.
    /// Entering a function creates a new scope, and the function arguments are
    /// added to the mapping. When the processing of a function is terminated, the
    /// scope is destroyed and the mappings created in this scope are dropped.
    llvm::ScopedHashTable<StringRef, mlir::Value> symbolTable;

    /// Helper conversion for a Tensor Algebra AST location to an MLIR location.
    mlir::Location loc(Location loc)
    {
      // return builder.getFileLineColLoc(builder.getIdentifier(*loc.file), loc.line,
      //                                  loc.col);
      return mlir::FileLineColLoc::get(builder.getIdentifier(*loc.file), loc.line,
                                       loc.col);
    }

    // For scalar-arithmetic-op:
    // var a = 0; and c = a + b; are all specified in VarDeclExprAST
    // in which all var are added to the symboltable; in this case,
    // a is added twice. So, we cannot return failure for this case if found
    // an existing variable from the symbol table.
    // Change to:
    // If not exist, add the variable to symbol table; return success anyway
    mlir::LogicalResult declare(llvm::StringRef var, mlir::Value value)
    {
      if (!symbolTable.count(var))
      {
        symbolTable.insert(var, value);
      }
      return mlir::success();
    }

    /// Create the prototype for an MLIR function with as many arguments as the
    /// provided Tensor Algebra AST prototype.
    mlir::FuncOp mlirGen(PrototypeAST &proto)
    {
      auto location = loc(proto.loc());

      // This is a generic function, the return type will be inferred later.
      // Arguments type are uniformly unranked tensors.
      llvm::SmallVector<mlir::Type, 4> arg_types(proto.getArgs().size(),
                                                 getType(VarType{}));
      auto func_type = builder.getFunctionType(arg_types, llvm::None);
      return mlir::FuncOp::create(location, proto.getName(), func_type);
    }

    /// Emit a new function and add it to the MLIR module.
    mlir::FuncOp mlirGen(FunctionAST &funcAST)
    {
      // Create a scope in the symbol table to hold variable declarations.
      ScopedHashTableScope<llvm::StringRef, mlir::Value> var_scope(symbolTable);

      // Create an MLIR function for the given prototype.
      mlir::FuncOp function(mlirGen(*funcAST.getProto()));
      if (!function)
        return nullptr;

      // Let's start the body of the function now!
      // In MLIR the entry block of the function is special: it must have the same
      // argument list as the function itself.
      auto &entryBlock = *function.addEntryBlock();
      auto &protoArgs = funcAST.getProto()->getArgs();

      // Declare all the function arguments in the symbol table.
      for (const auto name_value :
           llvm::zip(protoArgs, entryBlock.getArguments()))
      {
        if (failed(declare(std::get<0>(name_value)->getName(),
                           std::get<1>(name_value))))
          return nullptr;
      }

      // Set the insertion point in the builder to the beginning of the function
      // body, it will be used throughout the codegen to create operations in this
      // function.
      builder.setInsertionPointToStart(&entryBlock);

      // Emit the body of the function.
      if (mlir::failed(mlirGen(*funcAST.getBody())))
      {
        function.erase();
        return nullptr;
      }

      // Implicitly return void if no return statement was emitted.
      // FIXME: we may fix the parser instead to always return the last expression
      // (this would possibly help the REPL case later)
      TAReturnOp returnOp;
      if (!entryBlock.empty())
        returnOp = dyn_cast<TAReturnOp>(entryBlock.back());
      if (!returnOp)
      {
        builder.create<TAReturnOp>(loc(funcAST.getProto()->loc()));
      }
      else if (returnOp.hasOperand())
      {
        // Otherwise, if this return operation has an operand then add a result to
        // the function.
        function.setType(builder.getFunctionType(function.getType().getInputs(),
                                                 getType(VarType{})));
      }

      return function;
    }

    /// Emit a binary operation
    mlir::Value mlirGen(BinaryExprAST &binop,
                        const std::set<std::string> &out_lbls = {}, std::string out_format = "")
    {
      comet_debug() << " mlirGen for  BinaryExprAST \n";
      // First emit the operations for each side of the operation before emitting
      // the operation itself. For example if the expression is `a + foo(a)`
      // 1) First it will visiting the LHS, which will return a reference to the
      //    value holding `a`. This value should have been emitted at declaration
      //    time and registered in the symbol table, so nothing would be
      //    codegen'd. If the value is not in the symbol table, an error has been
      //    emitted and nullptr is returned.
      // 2) Then the RHS is visited (recursively) and a call to `foo` is emitted
      //    and the result value is returned. If an error occurs we get a nullptr
      //    and propagate.
      //
      std::set<std::string> rhs_lbls{out_lbls};
      std::set<std::string> lhs_lbls{out_lbls};
      auto *lhsAST = binop.getLHS();
      auto *rhsAST = binop.getRHS();

      if (lhsAST->getKind() == ExprAST::ExprASTKind::Expr_LabeledTensor)
      {
        comet_debug() << " lhsAST is Expr_LabeledTensor \n";
        auto lblsVec = cast<LabeledTensorExprAST>(lhsAST)->getLabelNames();
        for (const auto &lbl : lblsVec)
        {
          lhs_lbls.insert(lbl);
        }
      }
      else if (lhsAST->getKind() == ExprAST::ExprASTKind::Expr_BinOp)
      {
        comet_debug() << "\n"
                      << __LINE__ << " lhsAST is Expr_BinOp \n";
        auto lblsSet = cast<BinaryExprAST>(lhsAST)->getLabels();
        comet_debug() << "\n"
                      << __LINE__ << " lhsAST.getOp(): " << cast<BinaryExprAST>(lhsAST)->getOp() << "\n";

        for (const auto &lbl : lblsSet)
        {
          lhs_lbls.insert(lbl);
        }
      }
      else if (lhsAST->getKind() == ExprAST::ExprASTKind::Expr_Call)
      {
        comet_debug() << "\n"
                      << __LINE__ << " lhsAST is Expr_Call  \n";
      }
      else if (lhsAST->getKind() == ExprAST::ExprASTKind::Expr_Transpose)
      {
        comet_debug() << "\n"
                      << __LINE__ << " lhsAST is Expr_Transpose  \n";
      }
      else
      {
        comet_debug() << "\n"
                      << __LINE__ << " lhsAST is not Expr_BinOp/Expr_LabeledTensor/CallExprAST/TransposeExprAST  \n";
      }

      if (rhsAST->getKind() == ExprAST::ExprASTKind::Expr_LabeledTensor)
      {
        comet_debug() << "\n"
                      << __LINE__ << " rhsAST is Expr_LabeledTensor \n";
        auto lblsVec = cast<LabeledTensorExprAST>(rhsAST)->getLabelNames();
        for (const auto &lbl : lblsVec)
        {
          rhs_lbls.insert(lbl);
        }
      }
      else if (rhsAST->getKind() == ExprAST::ExprASTKind::Expr_BinOp)
      {
        comet_debug() << "\n"
                      << __LINE__ << " rhsAST is Expr_BinOp \n";
        auto lblsSet = cast<BinaryExprAST>(rhsAST)->getLabels();
        comet_debug() << "\n"
                      << __LINE__ << " rhsAST.getOp(): " << cast<BinaryExprAST>(rhsAST)->getOp() << "\n";

        for (const auto &lbl : lblsSet)
        {
          rhs_lbls.insert(lbl);
        }
      }
      else if (rhsAST->getKind() == ExprAST::ExprASTKind::Expr_Transpose)
      {
        comet_debug() << "\n"
                      << __LINE__ << " rhsAST is Expr_Transpose  \n";
      }
      else
      {
        comet_debug() << "\n"
                      << __LINE__ << " rhsAST is not Expr_BinOp/Expr_LabeledTensor/CallExprAST/TransposeExprAST  \n";
      }

      mlir::Value lhs = mlirGen(*binop.getLHS(), rhs_lbls);
      if (!lhs)
        return nullptr;
      mlir::Value rhs = mlirGen(*binop.getRHS(), lhs_lbls);
      if (!rhs)
        return nullptr;
      auto location = loc(binop.loc());

      comet_vdump(lhs);
      comet_vdump(rhs);
      comet_debug() << " " << lhsAST->getKind() << " " << rhsAST->getKind() << "\n";

      if ((lhsAST->getKind() == ExprAST::ExprASTKind::Expr_Var &&
           rhsAST->getKind() == ExprAST::ExprASTKind::Expr_Var) ||
          rhsAST->getKind() == ExprAST::ExprASTKind::Expr_Num)
      {
        comet_debug() << " rhsAST and lhsAST are all Expr_Var OR rhsAST is Expr_Num\n";

        std::string op;
        switch (binop.getOp())
        {
        case '+':
          op = '+';
          break;
        case '-':
          op = '-';
          break;
        case '*':
          op = '*';
          break;
        case '/':
          op = '/';
          break;
        default:
          comet_debug() << "ERROR: unsupported operator type: ASCII Code(" << binop.getOp() << ")\n";
        }
        mlir::StringAttr opAttr = builder.getStringAttr(op);
        mlir::Type elementType = builder.getF64Type();
        auto returnDataType = mlir::RankedTensorType::get(1, elementType);
        comet_vdump(rhs);
        comet_vdump(lhs);

        // lookup the output of the binary operation
        auto theOutput = symbolTable.lookup(out_format);
        if (theOutput == nullptr)
        { // the variable for output of binary operation was not declared by user, 
          // we will create a new DenseConstantOp here.
          comet_debug() << "creating a new variable declaration, since the user did not declare it\n";
          
          double data = 0.0;
          auto dataAttribute = mlir::DenseElementsAttr::get(returnDataType, llvm::makeArrayRef(data));
          auto denseConst = builder.create<DenseConstantOp>(location, returnDataType, dataAttribute);
          
          theOutput = denseConst;
        }
        comet_vdump(theOutput);
        auto scalarOp = builder.create<ScalarOp>(location, returnDataType, rhs, lhs, opAttr);
        comet_vdump(scalarOp);
        builder.create<TensorSetOp>(location, scalarOp, theOutput);
        
        // the value returned here will be used in subsequent ops.
        // for example, in the code below, 'g' should be returned.
        //    $ var g = a + b;
	      //    $ print(g);
        return theOutput;
      }

      else if (isa<DenseConstantOp>(lhs.getDefiningOp()))
      {
        comet_debug() << "\n"
                      << __LINE__ << " lhs is DenseConstantOp\n";
        switch (binop.getOp())
        {
        // TODO(gkestor): Why mulop called chainMulOp but not the others
        case '+':
          return builder.create<AddOp>(location, lhs, rhs);
        case '-':
          return builder.create<SubstractOp>(location, lhs, rhs);
        case '*':
          // TODO(gkestor): create general elementwise multiplication ops
          // return builder.create<MulOp>(location, lhs, rhs);
          return builder.create<AddOp>(location, lhs, rhs);
        case '/':
          return builder.create<DivOp>(location, lhs, rhs);
        }
      }
      else if (isa<DenseConstantOp>(rhs.getDefiningOp()))
      {
        comet_debug() << "\n"
                      << __LINE__ << " rhs is DenseConstantOp\n";
        switch (binop.getOp())
        {
        case '+':
          return builder.create<AddOp>(location, lhs, rhs);
        case '-':
          return builder.create<SubstractOp>(location, lhs, rhs);
        case '*':
          return builder.create<ChainMulOp>(location, lhs, rhs);
        case '/':
          return builder.create<DivOp>(location, lhs, rhs);
        }
      }
      else
      {
        comet_debug() << " lhs or rhs are binaryop\n";
        // lhs && rhs are binaryop
        std::set<mlir::Operation *> summed_labels;

        if (lhsAST->getKind() == ExprAST::ExprASTKind::Expr_BinOp)
        {
          comet_debug() << " lhs is binaryop\n";
          auto lhsOp = lhs.getDefiningOp();

          comet_pdump(lhsOp);
          if (isa<ChainMulOp>(lhsOp))
          {
            auto lhsMulOp = cast<ChainMulOp>(lhsOp);
            for (auto val : lhsMulOp.sum_labels())
            {
              summed_labels.insert(val.getDefiningOp());
            }
          }
          else if (isa<AddOp>(lhsOp))
          {
            // TODO(gkestor) check for AddOp
          }
        }
        else
        {
          comet_debug() << " lhs is not binaryop\n";
        }

        if (rhsAST->getKind() == ExprAST::ExprASTKind::Expr_BinOp)
        {
          comet_debug() << " rhs is binaryop\n";
          auto rhsOp = rhs.getDefiningOp();

          comet_pdump(rhsOp);
          if (isa<ChainMulOp>(rhsOp))
          {
            auto rhsMulOp = cast<ChainMulOp>(rhsOp);
            for (auto val : rhsMulOp.sum_labels())
            {
              summed_labels.insert(val.getDefiningOp());
            }
          }
          else if (isa<AddOp>(rhsOp))
          {
            // TODO(gkestor) check for AddOp
          }
          else if (isa<TransposeOp>(rhsOp))
          { // * transpose(A[i,j])
            comet_debug() << " "
                          << "\n";
          }
        }
        else
        {
          comet_debug() << " rhs is not binaryop\n";
        }

        auto in_labels = binop.getLabels();
        comet_debug() << __LINE__ << " in_labels: ";
        for (auto n : in_labels)
        {
          comet_debug() << n << " ";
        }
        comet_debug() << "\n";

        std::vector<std::string> sum_labels;
        std::set_difference(in_labels.begin(), in_labels.end(), out_lbls.begin(),
                            out_lbls.end(), std::back_inserter(sum_labels));
        comet_debug() << __LINE__ << " sum_labels: ";
        for (auto n : sum_labels)
        {
          comet_debug() << n << " ";
        }
        comet_debug() << "\n";

        std::vector<mlir::Value> lbls;
        for (const auto &lbl_str : sum_labels)
        {
          if (auto var = symbolTable.lookup(lbl_str))
          {
            if (isa<IndexLabelStaticOp>(var.getDefiningOp()))
            {
              if (summed_labels.find(var.getDefiningOp()) ==
                  summed_labels.end())
              {
                lbls.push_back(var);
              }
            }
            else if (isa<IndexLabelDynamicOp>(var.getDefiningOp()))
            {
              if (summed_labels.find(var.getDefiningOp()) ==
                  summed_labels.end())
              {
                lbls.push_back(var);
              }
            }
            else
            {
              emitError(loc(binop.loc()), "Index label variable required '")
                  << lbl_str << "'";
            }
          }
          else
          {
            emitError(loc(binop.loc()), " Unknown variable BinaryExprAST' ")
                << lbl_str << "'";
          }
        }

        std::vector<std::string> result_lbls;
        std::set<std::string> sum_lbls_set(sum_labels.begin(), sum_labels.end());
        std::set_difference(in_labels.begin(), in_labels.end(),
                            sum_lbls_set.begin(), sum_lbls_set.end(),
                            std::back_inserter(result_lbls));
        comet_debug() << __LINE__ << " result_lbls: ";
        for (auto n : result_lbls)
        {
          comet_debug() << n << " ";
        }
        comet_debug() << "\n";

        auto lhs_tensor = lhs.getDefiningOp()->getOpResult(0).getType();
        assert(lhs_tensor.isa<mlir::TensorType>());

        comet_pdump(lhs.getDefiningOp());
        auto lhs_labeledtensor = lhs.getDefiningOp()->getOpResult(0);

        comet_vdump(lhs_labeledtensor); // ta.labeled_tensor
        auto lhs_el_type = lhs_tensor.cast<mlir::TensorType>().getElementType();

        auto rhs_tensor = rhs.getDefiningOp()->getOpResult(0).getType();

        comet_pdump(rhs.getDefiningOp());
        assert(rhs_tensor.isa<mlir::TensorType>());

        auto rhs_labeledtensor = rhs.getDefiningOp()->getOpResult(0);

        comet_vdump(rhs_labeledtensor);
        auto rhs_el_type = rhs_tensor.cast<mlir::TensorType>().getElementType();
        auto result_type = getBinOpResultType(lhs_el_type, rhs_el_type);
        comet_debug() << __LINE__ << " ";
        comet_vdump(result_type);

        comet_debug() << __LINE__ << " binop.getOp(): " << binop.getOp() << "\n";

        std::map<int, mlir::Value> lblsValue_map;
        std::vector<mlir::Value> lhs_lbls_value;
        if (isa<SparseTensorDeclOp, DenseTensorDeclOp>(lhs_labeledtensor.getDefiningOp()))
        {
          for (unsigned int i = 0; i < lhs_labeledtensor.getDefiningOp()->getNumOperands(); i++)
          {

            comet_vdump(lhs_labeledtensor.getDefiningOp()->getOperand(i));
            lhs_lbls_value.push_back(lhs_labeledtensor.getDefiningOp()->getOperand(i));
          }
        }
        else if (isa<LabeledTensorOp>(lhs_labeledtensor.getDefiningOp()))
        {
          for (unsigned int i = 1; i < lhs_labeledtensor.getDefiningOp()->getNumOperands(); i++)
          {

            comet_vdump(lhs_labeledtensor.getDefiningOp()->getOperand(i));
            lhs_lbls_value.push_back(lhs_labeledtensor.getDefiningOp()->getOperand(i));
          }
        }
        else if (isa<TensorMultOp, TensorElewsMultOp>(lhs_labeledtensor.getDefiningOp()))
        {
          // check the output indices of ta.tc(), if it is
          for (unsigned int i = 2; i < lhs_labeledtensor.getDefiningOp()->getNumOperands(); i++)
          {

            comet_vdump(lhs_labeledtensor.getDefiningOp()->getOperand(i));
            lhs_lbls_value.push_back(lhs_labeledtensor.getDefiningOp()->getOperand(i));
          }
        }
        else if (isa<TransposeOp>(lhs_labeledtensor.getDefiningOp()))
        {
          // check the output indices of ta.tc(), if it is
          for (unsigned int i = 1; i < lhs_labeledtensor.getDefiningOp()->getNumOperands(); i++)
          {

            comet_vdump(lhs_labeledtensor.getDefiningOp()->getOperand(i));
            lhs_lbls_value.push_back(lhs_labeledtensor.getDefiningOp()->getOperand(i));
          }
        }
        else
        {
          llvm::errs() << __FILE__ << __LINE__ << " unknown lhs \n";
        }

        std::vector<mlir::Value> rhs_lbls_value;

        if (isa<SparseTensorDeclOp, DenseTensorDeclOp>(rhs_labeledtensor.getDefiningOp()))
        {
          for (unsigned int i = 0; i < rhs_labeledtensor.getDefiningOp()->getNumOperands(); i++)
          {

            comet_vdump(rhs_labeledtensor.getDefiningOp()->getOperand(i));
            rhs_lbls_value.push_back(rhs_labeledtensor.getDefiningOp()->getOperand(i));
          }
        }
        else if (isa<LabeledTensorOp>(rhs_labeledtensor.getDefiningOp()))
        {
          for (unsigned int i = 1; i < rhs_labeledtensor.getDefiningOp()->getNumOperands(); i++)
          {

            comet_vdump(rhs_labeledtensor.getDefiningOp()->getOperand(i));
            rhs_lbls_value.push_back(rhs_labeledtensor.getDefiningOp()->getOperand(i));
          }
        }
        else if (isa<TensorMultOp, TensorElewsMultOp>(rhs_labeledtensor.getDefiningOp()))
        {
          // check the output indices of ta.tc(), if it is
          for (unsigned int i = 2; i < rhs_labeledtensor.getDefiningOp()->getNumOperands(); i++)
          {

            comet_vdump(rhs_labeledtensor.getDefiningOp()->getOperand(i));
            rhs_lbls_value.push_back(rhs_labeledtensor.getDefiningOp()->getOperand(i));
          }
        }
        else if (isa<TransposeOp>(rhs_labeledtensor.getDefiningOp()))
        {
          // check the output indices of ta.tc(), if it is
          for (unsigned int i = 1; i < rhs_labeledtensor.getDefiningOp()->getNumOperands(); i++)
          {

            comet_vdump(rhs_labeledtensor.getDefiningOp()->getOperand(i));
            rhs_lbls_value.push_back(rhs_labeledtensor.getDefiningOp()->getOperand(i));
          }
        }
        else
        {
          llvm::errs() << __FILE__ << __LINE__ << " unknown rhs \n";
        }

        std::vector<mlir::Value> all_lbls_value;

        for (auto n : lhs_lbls_value)
        {
          all_lbls_value.push_back(n);
          comet_vdump(n);
        }
        for (auto m : rhs_lbls_value)
        {
          comet_vdump(m);
          auto result1 = std::find(all_lbls_value.begin(), all_lbls_value.end(), m);
          if (result1 == all_lbls_value.end())
          {
            all_lbls_value.push_back(m);
          }
        }
        comet_debug() << " " << all_lbls_value.size() << "\n";

        std::vector<int> lhs_lbls;
        std::vector<int> rhs_lbls;
        for (unsigned int i = 0; i < all_lbls_value.size(); i++)
        {
          auto result1 = std::find(lhs_lbls_value.begin(), lhs_lbls_value.end(), all_lbls_value[i]);
          if (result1 != lhs_lbls_value.end())
          {
            lhs_lbls.push_back(i);
          }

          auto result2 = std::find(rhs_lbls_value.begin(), rhs_lbls_value.end(), all_lbls_value[i]);
          if (result2 != rhs_lbls_value.end())
          {
            rhs_lbls.push_back(i);
          }
        }

        comet_debug() << " print lhs_lbls\n";
        for (auto n : lhs_lbls)
        {
          comet_debug() << n << " \n";
        }
        comet_debug() << "\n";
        comet_debug() << " print rhs_lbls\n";
        for (auto n : rhs_lbls)
        {
          comet_debug() << n << " \n";
        }
        comet_debug() << "\n";

        std::vector<int> sum_lbls;
        std::set_intersection(lhs_lbls.begin(), lhs_lbls.end(), rhs_lbls.begin(), rhs_lbls.end(), std::back_inserter(sum_lbls));
        std::vector<int> all_lbls;
        std::set_union(lhs_lbls.begin(), lhs_lbls.end(), rhs_lbls.begin(), rhs_lbls.end(), std::back_inserter(all_lbls));
        std::vector<int> ret_lbls;
        if (binop.getOp() == '*')
        {
          std::set_difference(all_lbls.begin(), all_lbls.end(), sum_lbls.begin(), sum_lbls.end(), std::back_inserter(ret_lbls));
        }
        else if (binop.getOp() == tok_elews)
        {
          std::copy(lhs_lbls.begin(), lhs_lbls.end(), std::back_inserter(ret_lbls));
        }
        comet_debug() << " print ret_lbls\n";
        for (auto n : ret_lbls)
        {
          comet_debug() << n << " \n";
        }
        comet_debug() << "\n";

        std::map<int, mlir::AffineExpr> expr_map;
        unsigned dim = 0;
        for (const auto &lbl : all_lbls)
        {
          expr_map[lbl] = getAffineDimExpr(dim++, builder.getContext());
        }

        std::vector<mlir::AffineExpr> lhs_exprs;
        std::vector<mlir::AffineExpr> rhs_exprs;
        std::vector<mlir::AffineExpr> ret_exprs;

        for (const auto &lbl : lhs_lbls)
        {
          lhs_exprs.push_back(expr_map[lbl]);
        }

        for (const auto &lbl : rhs_lbls)
        {
          rhs_exprs.push_back(expr_map[lbl]);
        }

        for (const auto &lbl : ret_lbls)
        {
          ret_exprs.push_back(expr_map[lbl]);
        }

        auto context = builder.getContext();
        SmallVector<mlir::AffineMap, 8> affine_maps{
            mlir::AffineMap::get(dim, 0, lhs_exprs, context),
            mlir::AffineMap::get(dim, 0, rhs_exprs, context),
            mlir::AffineMap::get(dim, 0, ret_exprs, context)};

        std::vector<mlir::Value> ret_lbls_value;
        for (auto n : ret_lbls)
        {
          ret_lbls_value.push_back(all_lbls_value[n]);
        }

        std::vector<int64_t> result_dims = getDimSizes(ret_lbls_value);
        auto ret_tensor_type = mlir::RankedTensorType::get(result_dims, result_type);

        auto affineMapArrayAttr = builder.getAffineMapArrayAttr(affine_maps);

        SmallVector<mlir::StringRef, 8> formats;
        std::vector<mlir::Value> exprs{lhs_labeledtensor, rhs_labeledtensor};
        std::vector<mlir::Value> tensors;
        for (auto e : exprs)
        {
          if (isa<DenseTensorDeclOp>(e.getDefiningOp()))
          {
            comet_debug() << " is TensorDeclOp\n";
            // infer the format
            auto lhs_format = dyn_cast<DenseTensorDeclOp>(e.getDefiningOp()).format();
            comet_debug() << " lhs_format: " << lhs_format << "\n";
            formats.push_back(lhs_format);

            tensors.push_back(dyn_cast<DenseTensorDeclOp>(e.getDefiningOp()));
          }
          else if (isa<SparseTensorDeclOp>(e.getDefiningOp()))
          {
            comet_debug() << " is TensorDeclOp\n";
            // infer the format
            auto lhs_format = dyn_cast<SparseTensorDeclOp>(e.getDefiningOp()).format();
            comet_debug() << " lhs_format: " << lhs_format << "\n";
            formats.push_back(lhs_format);

            tensors.push_back(dyn_cast<SparseTensorDeclOp>(e.getDefiningOp()));
          }
          else if (isa<LabeledTensorOp>(e.getDefiningOp()))
          {
            comet_debug() << " is LabeledTensorOp\n";
            mlir::Value tensordecl = e.getDefiningOp()->getOperand(0);
            if (isa<DenseTensorDeclOp>(tensordecl.getDefiningOp()))
            {
              comet_debug() << " is TensorDeclOp\n";
              // infer the format
              auto lhs_format = dyn_cast<DenseTensorDeclOp>(tensordecl.getDefiningOp()).format();
              comet_debug() << " lhs_format: " << lhs_format << "\n";
              formats.push_back(lhs_format);

              tensors.push_back(dyn_cast<DenseTensorDeclOp>(tensordecl.getDefiningOp()));
            }
            else if (isa<SparseTensorDeclOp>(tensordecl.getDefiningOp()))
            {
              comet_debug() << " is TensorDeclOp\n";
              // infer the format
              auto lhs_format = dyn_cast<SparseTensorDeclOp>(tensordecl.getDefiningOp()).format();
              comet_debug() << " lhs_format: " << lhs_format << "\n";
              formats.push_back(lhs_format);

              tensors.push_back(dyn_cast<SparseTensorDeclOp>(tensordecl.getDefiningOp()));
            }
            else if (isa<TensorMultOp>(tensordecl.getDefiningOp()))
            {
              comet_debug() << " is TensorMultOp\n";
              // infer the format
              mlir::ArrayAttr opFormatsArrayAttr = dyn_cast<TensorMultOp>(tensordecl.getDefiningOp()).formats();
              unsigned int i = opFormatsArrayAttr.size() - 1;
              std::string lhs_format(opFormatsArrayAttr[i].cast<mlir::StringAttr>().getValue());
              comet_debug() << __LINE__ << " lhs_format: " << lhs_format << "\n";

              comet_debug() << " lhs_format: " << lhs_format << "\n";
              formats.push_back(lhs_format);

              tensors.push_back(dyn_cast<TensorMultOp>(tensordecl.getDefiningOp()).getOperation()->getResult(0));
            }
            else if (isa<TensorElewsMultOp>(e.getDefiningOp()))
            {
              comet_debug() << " is TensorMultOp\n";

              // infer the format
              mlir::ArrayAttr opFormatsArrayAttr = dyn_cast<TensorElewsMultOp>(e.getDefiningOp()).formats();
              unsigned int i = opFormatsArrayAttr.size() - 1;
              std::string lhs_format(opFormatsArrayAttr[i].cast<mlir::StringAttr>().getValue());
              comet_debug() << __LINE__ << " lhs_format: " << lhs_format << "\n";

              comet_debug() << " lhs_format: " << lhs_format << "\n";
              formats.push_back(lhs_format);
              tensors.push_back(dyn_cast<TensorElewsMultOp>(e.getDefiningOp()).getOperation()->getResult(0));
            }
            else
            {
              comet_debug() << " not DenseTensorDecl op, not SparseTensorDecl op, not TensorMultOp, not TensorElewsMultOp\n";
            }
          }
          else if (isa<TensorMultOp>(e.getDefiningOp()))
          {
            comet_debug() << " is TensorMultOp\n";
            // infer the format
            mlir::ArrayAttr opFormatsArrayAttr = dyn_cast<TensorMultOp>(e.getDefiningOp()).formats();
            unsigned int i = opFormatsArrayAttr.size() - 1;
            std::string lhs_format(opFormatsArrayAttr[i].cast<mlir::StringAttr>().getValue());
            comet_debug() << __LINE__ << " lhs_format: " << lhs_format << "\n";
            comet_debug() << " lhs_format: " << lhs_format << "\n";
            formats.push_back(lhs_format);

            tensors.push_back(dyn_cast<TensorMultOp>(e.getDefiningOp()).getOperation()->getResult(0));
          }
          else if (isa<TensorElewsMultOp>(e.getDefiningOp()))
          {
            comet_debug() << " is TensorMultOp\n";
            // infer the format
            mlir::ArrayAttr opFormatsArrayAttr = dyn_cast<TensorElewsMultOp>(e.getDefiningOp()).formats();
            unsigned int i = opFormatsArrayAttr.size() - 1;
            std::string lhs_format(opFormatsArrayAttr[i].cast<mlir::StringAttr>().getValue());
            comet_debug() << __LINE__ << " lhs_format: " << lhs_format << "\n";

            comet_debug() << " lhs_format: " << lhs_format << "\n";
            formats.push_back(lhs_format);

            tensors.push_back(dyn_cast<TensorElewsMultOp>(e.getDefiningOp()).getOperation()->getResult(0));
          }
          else if (isa<TransposeOp>(e.getDefiningOp()))
          {
            comet_debug() << " is TensorMultOp\n";

            // infer the format
            mlir::ArrayAttr opFormatsArrayAttr = dyn_cast<TransposeOp>(e.getDefiningOp()).formats();
            unsigned int i = opFormatsArrayAttr.size() - 1;
            std::string lhs_format(opFormatsArrayAttr[i].cast<mlir::StringAttr>().getValue());
            comet_debug() << __LINE__ << " lhs_format: " << lhs_format << "\n";

            comet_debug() << " lhs_format: " << lhs_format << "\n";
            formats.push_back(lhs_format);

            tensors.push_back(dyn_cast<TransposeOp>(e.getDefiningOp()).getOperation()->getResult(0));
          }
          else
          {
            comet_debug() << " not DenseTensorDecl op, not SparseTensorDecl op, not LabeledTensorOp, not TensorMultOp, not TensorElewsMultOp\n";
          }
        }
        comet_debug() << __LINE__ << " formats.size(): " << formats.size() << "\n";
        assert(formats.size() == 2 && " less than 2 input tensors\n");
        if (formats[0].compare("CSR") == 0 && formats[1].compare("CSR") == 0)
        {
          formats.push_back("CSR");
        }
        else if (formats[0].compare("Dense") == 0 && formats[1].compare("Dense") == 0)
        {
          formats.push_back("Dense");
        }
        else if (out_format.length() > 0) // non-empty format string provided.
        {
          formats.push_back(out_format);
        }
        else
        {
          assert(false && " the format of output tensor could not be determined during generation of binOp");
        }
        comet_debug() << " formats.size(): " << formats.size() << "\n";
        auto strAttr = builder.getStrArrayAttr(formats);

        assert(tensors.size() == 2 && " less than 2 input tensors for ta.tc or ta.elews_mul\n");

        // Derive the operation name from the binary operator. At the moment we
        // only support '+' and '*'.
        switch (binop.getOp())
        {
        case '+':
          return builder.create<AddOp>(location, lhs, rhs);
        case '-':
          return builder.create<SubstractOp>(location, lhs, rhs);
        case '*':
        {
          std::vector<mlir::Value> labels;
          for (auto i : ret_lbls)
          {
            labels.push_back(all_lbls_value[i]);
          }

          comet_vdump(lhs_tensor);
          comet_debug() << "\n";

          comet_vdump(rhs_tensor);
          comet_debug() << "\n";
          auto SemiringAttr = builder.getStringAttr("plusxy_times"); // this is for standard matrix multiplication
          mlir::Value tcop = builder.create<TensorMultOp>(location, ret_tensor_type, tensors[0], tensors[1],
                                                          labels, affineMapArrayAttr, strAttr, SemiringAttr);
          tcop.getDefiningOp()->setAttr("__alpha__", builder.getF64FloatAttr(1.0));
          tcop.getDefiningOp()->setAttr("__beta__", builder.getF64FloatAttr(0.0));

          comet_vdump(tcop);
          return tcop;
        }
        case '/':
          return builder.create<DivOp>(location, ret_tensor_type, lhs, rhs, lbls);

        case tok_elews:
          std::vector<mlir::Value> labels;
          for (auto i : ret_lbls)
          {
            labels.push_back(all_lbls_value[i]);
          }
          comet_vdump(lhs_tensor);
          comet_debug() << "\n";

          comet_vdump(rhs_tensor);
          comet_debug() << "\n";
          auto SemiringAttr = builder.getStringAttr("noop_times"); // this is for standard element-wise multiplication
          mlir::Value tcop = builder.create<TensorElewsMultOp>(location, ret_tensor_type, tensors[0], tensors[1], labels,
                                                               affineMapArrayAttr, strAttr, SemiringAttr);

          comet_vdump(tcop);
          return tcop;
        }
      }

      emitError(location, "invalid binary operator '") << binop.getOp() << "'";
      return nullptr;
    }

    /// This is a reference to a variable in an expression. The variable is
    /// expected to have been declared and so should have a value in the symbol
    /// table, otherwise emit an error and return nullptr.
    mlir::Value mlirGen(VariableExprAST &expr)
    {
      if (auto variable = symbolTable.lookup(expr.getName()))
        return variable;

      emitError(loc(expr.loc()), "Unknown variable VariableExprAST '")
          << expr.getName() << "'";
      return nullptr;
    }

    /// Emit a return operation. This will return failure if any generation fails.
    mlir::LogicalResult mlirGen(ReturnExprAST &ret)
    {
      auto location = loc(ret.loc());

      // 'return' takes an optional expression, handle that case here.
      mlir::Value expr = nullptr;
      if (ret.getExpr().hasValue())
      {
        if (!(expr = mlirGen(*ret.getExpr().getValue())))
          return mlir::failure();
      }

      // Otherwise, this return operation has zero operands.
      builder.create<TAReturnOp>(location, expr ? makeArrayRef(expr)
                                                : ArrayRef<mlir::Value>());
      return mlir::success();
    }

    mlir::Value mlirGen(LiteralExprAST &lit)
    {
      comet_debug() << __FILE__ << " " << __LINE__ << " mlirGen for LiteralExprAST.\n";

      auto type = getType(lit.getDims());

      // The attribute is a vector with a floating point value per element
      // (number) in the array, see `collectData()` below for more details.
      std::vector<double> data;
      data.reserve(std::accumulate(lit.getDims().begin(), lit.getDims().end(), 1,
                                   std::multiplies<int>()));
      collectData(lit, data);

      // The type of this attribute is tensor of 64-bit floating-point with the
      // shape of the literal.
      mlir::Type elementType = builder.getF64Type();
      auto dataType = mlir::RankedTensorType::get(lit.getDims(), elementType);

      // This is the actual attribute that holds the list of values for this
      // tensor literal.
      auto dataAttribute =
          mlir::DenseElementsAttr::get(dataType, llvm::makeArrayRef(data));

      // Build the MLIR op `ta.constant`. This invokes the `DenseConstantOp::build`
      // method.
      return builder.create<DenseConstantOp>(loc(lit.loc()), type, dataAttribute);
    }

    /// Recursive helper function to accumulate the data that compose an array
    /// literal. It flattens the nested structure in the supplied vector. For
    /// example with this array:
    ///  [[1, 2], [3, 4]]
    /// we will generate:
    ///  [ 1, 2, 3, 4 ]
    /// Individual numbers are represented as doubles.
    /// Attributes are the way MLIR attaches constant to operations.
    void collectData(ExprAST &expr, std::vector<double> &data)
    {
      if (auto *lit = dyn_cast<LiteralExprAST>(&expr))
      {
        for (auto &value : lit->getValues())
          collectData(*value, data);
        return;
      }

      assert(isa<NumberExprAST>(expr) && "expected literal or number expr");
      data.push_back(cast<NumberExprAST>(expr).getValue());
    }

    /// Emit a call expression. It emits specific operations for the `sum`
    /// builtin. Other identifiers are assumed to be user-defined functions.
    mlir::Value mlirGen(CallExprAST &call)
    {
      llvm::StringRef callee = call.getCallee();
      auto location = loc(call.loc());

      mlir::Value sumVal;
      if (callee == "SUM")
      {
        auto *expr = call.getArgs();
        // Check if it SUM(A[i,j]) or SUM(A[i,j] * B[j,k])
        // Case 1: SUM(A[i,j])
        if (llvm::isa<LabeledTensorExprAST>(expr))
        {
          auto *rhsLT = llvm::cast<LabeledTensorExprAST>(expr);
          auto name = rhsLT->getTensorName();
          mlir::Value tensorValue = symbolTable.lookup(name);
          comet_debug() << " generate ta.sum op\n";
          sumVal = builder.create<ReduceOp>(location, builder.getF64Type(), tensorValue);
        }

        // Case 2: SUM(A[i,j]*B[j,k])
        if (llvm::isa<BinaryExprAST>(expr))
        {
          comet_debug() << " SUM parameter is a BinaryExprAST, Generate ta.SUM() \n";
          // Generate ta.SUM
          // parse binary
          std::set<std::string> out_lbls = {};
          mlir::Value tensorValue = mlirGen(*expr, out_lbls);
          comet_debug() << " generate ta.sum op\n";
          sumVal = builder.create<ReduceOp>(location, builder.getF64Type(), tensorValue);
        }
      }

      // Otherwise this is a call to a user-defined function. Calls to ser-defined
      // functions are mapped to a custom call that takes the callee name as an
      // attribute.
      return sumVal;
    }

    /// Emit a print expression. It emits specific operations for two builtins:
    /// transpose(x) and print(x).
    mlir::LogicalResult mlirGen(PrintExprAST &call)
    {
      auto arg = mlirGen(*call.getArg());
      if (!arg)
        return mlir::failure();

      builder.create<PrintOp>(loc(call.loc()), arg);
      return mlir::success();
    }

    /// Emit a constant for a single number (FIXME: semantic? broadcast?)
    mlir::Value mlirGen(NumberExprAST &num)
    {
      auto type = getType(1);
      std::vector<double> data;
      data.push_back(num.getValue());
      // The type of this attribute is tensor of 64-bit floating-point with the
      // shape of one.
      mlir::Type elementType = builder.getF64Type();
      auto dataType = mlir::RankedTensorType::get(1, elementType);

      // This is the actual attribute that holds the list of values for this
      // tensor to represent scalar op.
      auto dataAttribute =
          mlir::DenseElementsAttr::get(dataType, llvm::makeArrayRef(data));

      // Build the MLIR op `ta.constant`. This invokes the `DenseConstantOp::build`
      // method.
      return builder.create<DenseConstantOp>(loc(num.loc()), type, dataAttribute);
    }

    /// Emit a tensor expression
    /// D[a, d] = ....
    mlir::Value mlirGen(TensorOpExprAST &tensor_op)
    {
      comet_debug() << " mlirGen TensorOpExprAST\n";
      auto lhs = mlirGen(*tensor_op.getLHS());
      if (!lhs)
        return nullptr;
      comet_debug() << " get lhs\n";

      if (!isa<LabeledTensorOp>(lhs.getDefiningOp()))
      {
        emitError(loc(tensor_op.loc()),
                  "error: labeled tensor expression required '");
      }
      comet_debug() << " lhs is LabeledTensorOp \n";

      // skip the use of labeledTensorOp in TensorSetOp
      mlir::Value lhs_decl;
      std::string out_format;
      if (isa<DenseTensorDeclOp>(lhs.getDefiningOp()->getOperand(0).getDefiningOp()))
      {
        lhs_decl = lhs.getDefiningOp()->getOperand(0);
        out_format = "Dense";
      }
      else if (isa<SparseTensorDeclOp>(lhs.getDefiningOp()->getOperand(0).getDefiningOp()))
      {
        lhs_decl = lhs.getDefiningOp()->getOperand(0);
        auto lhs_decl_op = cast<SparseTensorDeclOp>(lhs_decl.getDefiningOp());
        std::string formatStr(lhs_decl_op.formatAttr().cast<mlir::StringAttr>().getValue());
        out_format = formatStr;
      }
      else
      {
        emitError(loc(tensor_op.loc()),
                  "error: Tensor Decl Not Found! '");
      }

      auto out_lbls_vec =
          cast<tensorAlgebra::LabeledTensorExprAST>(*tensor_op.getLHS())
              .getLabelNames();
      std::set<std::string> out_labels(out_lbls_vec.begin(), out_lbls_vec.end());

      comet_debug() << " out_labels: ";
      for (auto n : out_labels)
      {
        comet_debug() << n << " ";
      }
      comet_debug() << "\n";

      auto rhs = mlirGen(*tensor_op.getRHS(), out_labels, out_format);
      if (!rhs)
        return nullptr;
      comet_debug() << " get rhs\n";

      auto tens_beta = tensor_op.getBeta();

      auto ret_op = builder.create<TensorSetOp>(loc(tensor_op.loc()), rhs, lhs_decl);
      ret_op.getOperation()->setAttr("__beta__", builder.getF64FloatAttr(tens_beta));

      return rhs;
    }

    /// Emit a tensor expression
    mlir::Value mlirGen(LabeledTensorExprAST &lbl_tensor)
    {
      comet_debug() << " mlirGen LabeledTensorExprAST \n";
      auto tensor_name = lbl_tensor.getTensorName();
      auto label_names = lbl_tensor.getLabelNames();

      mlir::Value tensor_op;
      std::vector<mlir::Value> labels;

      if ((tensor_op = symbolTable.lookup(tensor_name)) != NULL)
      {
        if (!isa<DenseTensorDeclOp>(tensor_op.getDefiningOp()) && !isa<SparseTensorDeclOp>(tensor_op.getDefiningOp()))
        {
          emitError(loc(lbl_tensor.loc()), "Tensor declaration required '")
              << tensor_name << "'";
        }
      }
      else
      {
        emitError(loc(lbl_tensor.loc()),
                  "Unknown variable LabeledTensorExprAST'");
      }

      for (const auto &lbl_str : label_names)
      {
        if (auto var = symbolTable.lookup(lbl_str))
        {
          if (isa<IndexLabelStaticOp>(var.getDefiningOp()))
          {
            labels.push_back(var);
          }
          else if (isa<IndexLabelDynamicOp>(var.getDefiningOp()))
          {
            labels.push_back(var);
          }
          else
          {
            emitError(loc(lbl_tensor.loc()), "Index label variable required '")
                << lbl_str << "'";
          }
        }
        else
        {
          emitError(loc(lbl_tensor.loc()),
                    " Unknown variable LabeledTensorExprAST' ")
              << lbl_str << "'";
        }
      }

      mlir::Value value;
      if (isa<DenseTensorDeclOp>(tensor_op.getDefiningOp()))
      {
        auto return_type =
            cast<DenseTensorDeclOp>(tensor_op.getDefiningOp()).getResult().getType();
        value = builder.create<LabeledTensorOp>(
            loc(lbl_tensor.loc()), return_type, tensor_op, labels);
      }
      else if (isa<SparseTensorDeclOp>(tensor_op.getDefiningOp()))
      {
        auto return_type =
            cast<SparseTensorDeclOp>(tensor_op.getDefiningOp()).getResult().getType();
        value = builder.create<LabeledTensorOp>(
            loc(lbl_tensor.loc()), return_type, tensor_op, labels);
      }

      return value;
    }

    /// Dispatch codegen for the right expression subclass using RTTI.
    mlir::Value mlirGen(ExprAST &expr,
                        const std::set<std::string> out_lbls = {}, std::string out_format = "")
    {
      comet_debug() << " mlirGen ExprAST " << expr.getKind() << " \n";
      switch (expr.getKind())
      {
      case tensorAlgebra::ExprAST::Expr_BinOp:
        return mlirGen(cast<BinaryExprAST>(expr), out_lbls, out_format);
      case tensorAlgebra::ExprAST::Expr_Var:
        return mlirGen(cast<VariableExprAST>(expr));
      case tensorAlgebra::ExprAST::Expr_Literal:
        return mlirGen(cast<LiteralExprAST>(expr));
      case tensorAlgebra::ExprAST::Expr_Call:
        return mlirGen(cast<CallExprAST>(expr));
      case tensorAlgebra::ExprAST::Expr_Transpose:
        return mlirGen(cast<TransposeExprAST>(expr));
      case tensorAlgebra::ExprAST::Expr_Num:
        return mlirGen(cast<NumberExprAST>(expr));
      case tensorAlgebra::ExprAST::Expr_LabeledTensor:
        comet_debug() << " Is Expr_LabeledTensor\n";
        return mlirGen(cast<LabeledTensorExprAST>(expr));
      case tensorAlgebra::ExprAST::Expr_Tensor:
        comet_debug() << " Is Expr_Tensor\n";
        return mlirGen(cast<TensorOpExprAST>(expr));
      case tensorAlgebra::ExprAST::Expr_GetTime:
        return mlirGen(cast<GetTimeExprAST>(expr));
      default:
        emitError(loc(expr.loc()))
            << "MLIR codegen encountered an unhandled expr kind '"
            << Twine(expr.getKind()) << "'";
        return nullptr;
      }
    }

    mlir::Value mlirGen(GetTimeExprAST &gettime)
    {
      return builder.create<GetTimeOp>(loc(gettime.loc()), builder.getF64Type());
    }

    /// Emit a print expression. It emits specific operations for two builtins:
    /// transpose(x) and print(x).
    mlir::LogicalResult mlirGen(PrintElapsedTimeExprAST &call)
    {
      auto start = mlirGen(*call.getStart());
      if (!start)
        return mlir::failure();

      auto end = mlirGen(*call.getEnd());
      if (!end)
        return mlir::failure();

      builder.create<PrintElapsedTimeOp>(loc(call.loc()), start, end);
      return mlir::success();
    }

    /// Handle a variable declaration, we'll codegen the expression that forms the
    /// initializer and record the value in the symbol table before returning it.
    /// Future expressions will be able to reference this variable through symbol
    /// table lookup.
    mlir::Value mlirGen(VarDeclExprAST &vardecl)
    {
      auto init = vardecl.getInitVal();
      if (!init)
      {
        emitError(loc(vardecl.loc()),
                  "missing initializer in variable declaration");
        return nullptr;
      }

      std::set<std::string> out_lbls = {};
      llvm::StringRef out_var = vardecl.getName();
      std::string out_varStr(out_var.str());  // the info of variable on the LHS.
      mlir::Value value = mlirGen(*init, out_lbls, out_varStr);

      if (!value)
        return nullptr;

      // We have the initializer value, but in case the variable was declared
      // with specific shape, we emit a "reshape" operation. It will get
      // optimized out later as needed.
      if (!vardecl.getType().shape.empty())
      {
        value = builder.create<ReshapeOp>(loc(vardecl.loc()),
                                          getType(vardecl.getType()), value);
      }

      // Register the value in the symbol table.
      if (failed(declare(vardecl.getName(), value)))
        return nullptr;
      return value;
    }

    /// Handle index label declaration
    mlir::Value mlirGen(IndexLabelDeclExprAST &labeldecl)
    {

      mlir::Value lo = builder.create<mlir::ConstantIndexOp>(
          loc(labeldecl.loc()), labeldecl.getBegin());
      mlir::Value hi = builder.create<mlir::ConstantIndexOp>(loc(labeldecl.loc()),
                                                             labeldecl.getEnd());
      mlir::Value step = builder.create<mlir::ConstantIndexOp>(
          loc(labeldecl.loc()), labeldecl.getIncrement());

      mlir::Value value;
      if (labeldecl.getEnd() == mlir::ShapedType::kDynamicSize)
      {
        value =
            builder.create<IndexLabelDynamicOp>(loc(labeldecl.loc()), lo, step);
      }
      else
      {
        value =
            builder.create<IndexLabelStaticOp>(loc(labeldecl.loc()), lo, hi, step);
      }

      if (failed(declare(labeldecl.getName(), value)))
        return nullptr;
      return value;
    }

    /// Handle index label declaration
    mlir::Value mlirGen(IndexLabelDeclDynamicExprAST &labeldecl)
    {

      mlir::Value lo = builder.create<mlir::ConstantIndexOp>(
          loc(labeldecl.loc()), labeldecl.getBegin());
      mlir::Value step = builder.create<mlir::ConstantIndexOp>(
          loc(labeldecl.loc()), labeldecl.getIncrement());

      mlir::Value value =
          builder.create<IndexLabelDynamicOp>(loc(labeldecl.loc()), lo, step);
      if (failed(declare(labeldecl.getName(), value)))
        return nullptr;
      return value;
    }

    /// Handle tensor declaration
    mlir::Value mlirGen(TensorDeclExprAST &tensordecl)
    {

      auto dim_lbls = tensordecl.getDims();
      std::vector<int64_t> dims_sizes;
      std::vector<mlir::Value> labels;
      auto tensor_format = tensordecl.getFormat();
      for (const auto &lbl_str : dim_lbls)
      {
        if (auto var = symbolTable.lookup(lbl_str))
        {
          if (isa<IndexLabelStaticOp>(var.getDefiningOp()))
          {
            labels.push_back(var);
            auto range = cast<IndexLabelStaticOp>(var.getDefiningOp());
            auto min_idx =
                cast<mlir::ConstantIndexOp>(range.min().getDefiningOp());
            auto max_idx =
                cast<mlir::ConstantIndexOp>(range.max().getDefiningOp());
            auto step_idx =
                cast<mlir::ConstantIndexOp>(range.step().getDefiningOp());

            auto min = min_idx.getValue();
            auto max = max_idx.getValue();
            auto step = step_idx.getValue();
            if (max == mlir::ShapedType::kDynamicSize)
            {
              dims_sizes.push_back(mlir::ShapedType::kDynamicSize);
            }
            else
            {
              dims_sizes.push_back((max - min) / step);
            }
          }
          else if (isa<IndexLabelDynamicOp>(var.getDefiningOp()))
          {
            labels.push_back(var);
            dims_sizes.push_back(mlir::ShapedType::kDynamicSize);
          }
          else
          {
            emitError(loc(tensordecl.loc()), "Index label variable required '")
                << lbl_str << "'";
          }
        }
        else
        {
          emitError(loc(tensordecl.loc()), "Unknown variable TensorDeclExprAST '")
              << lbl_str << "'";
        }
      }

      auto vartype = tensordecl.getElementType();
      vartype.shape = dims_sizes;
      auto tensor_type = getTensorType(vartype);
      auto name = tensordecl.getName();

      mlir::Value value;
      std::string formats_str(tensor_format.data());
      if (isDense(formats_str, ", ") == false)
      {
        // BoolAttr is false because there is explicit sparse densor declaration.
        // SparseTensorDeclOp is not for temporaries in compound expressions
        value = builder.create<SparseTensorDeclOp>(loc(tensordecl.loc()),
                                                   tensor_type, labels, tensor_format, false);
        comet_debug() << "MLIRGen SparseTensorDeclaration creation\n";
        comet_vdump(value);
      }
      else
      {
        value = builder.create<DenseTensorDeclOp>(loc(tensordecl.loc()),
                                                  tensor_type, labels, tensor_format);
        comet_debug() << "MLIRGen DenseTensorDeclaration creation\n";
        comet_vdump(value);
      }

      if (failed(declare(name, value)))
        return nullptr;
      return value;
    }

    // Handle B[j, i] = tranpose(A[i,j], {j, i}) in DSL
    mlir::Value mlirGen(TransposeExprAST &transpose, LabeledTensorExprAST &lhsLT)
    {
      comet_debug() << "TransposeExprAST \n";

      mlir::Value rhs_tensor = symbolTable.lookup(transpose.getName());

      comet_vdump(rhs_tensor);

      auto rhs_lbls = transpose.getSrcDims();
      auto lhs_lbls = transpose.getDstDims();

      StringSet all_lbls;
      all_lbls.insert(rhs_lbls.begin(), rhs_lbls.end());
      all_lbls.insert(lhs_lbls.begin(), lhs_lbls.end());

      std::map<std::string, mlir::AffineExpr> expr_map;
      unsigned dim = 0;
      for (const auto &lbl : all_lbls)
      {
        expr_map[lbl] = getAffineDimExpr(dim++, builder.getContext());
      }
      std::vector<mlir::AffineExpr> rhs_exprs;
      std::vector<mlir::AffineExpr> lhs_exprs;

      for (const auto &lbl : rhs_lbls)
      {
        rhs_exprs.push_back(expr_map[lbl]);
      }

      for (const auto &lbl : lhs_lbls)
      {
        lhs_exprs.push_back(expr_map[lbl]);
      }

      auto context = builder.getContext();

      SmallVector<mlir::AffineMap, 8> affine_maps{
          mlir::AffineMap::get(dim, 0, rhs_exprs, context),
          mlir::AffineMap::get(dim, 0, lhs_exprs, context)};

      auto affineMapArrayAttr = builder.getAffineMapArrayAttr(affine_maps);

      SmallVector<mlir::StringRef, 8> formats;

      // Firstly, Look at the rhs
      if (isa<DenseTensorDeclOp>(rhs_tensor.getDefiningOp()))
      {
        comet_debug() << " is TensorDeclOp\n";
        // infer the format
        auto rhs_format = dyn_cast<DenseTensorDeclOp>(rhs_tensor.getDefiningOp()).format();
        comet_debug() << " rhs_format: " << rhs_format << "\n";
        formats.push_back(rhs_format);
      }
      else if (isa<SparseTensorDeclOp>(rhs_tensor.getDefiningOp()))
      {
        comet_debug() << " is TensorDeclOp\n";
        // infer the format
        auto rhs_format = dyn_cast<SparseTensorDeclOp>(rhs_tensor.getDefiningOp()).format();
        comet_debug() << " rhs_format: " << rhs_format << "\n";
        formats.push_back(rhs_format);
      }
      else
      {
        comet_debug() << " not TensorDeclOp\n";
      }

      // Secondly, Look at the lhs
      std::vector<LabeledTensorExprAST *> exprs{&lhsLT};
      std::vector<mlir::Value> lhs_lbls_value;
      for (auto e : exprs)
      {
        auto lhsLT_tensor_name = e->getTensorName();
        mlir::Value lhsLT_op;
        if ((lhsLT_op = symbolTable.lookup(lhsLT_tensor_name)) != NULL)
        {
          // comet_pdump(lhsLT_op.getDefiningOp());
          if (isa<DenseTensorDeclOp>(lhsLT_op.getDefiningOp()))
          {
            comet_debug() << " is TensorDeclOp\n";
            // infer the format
            auto lhs_format = dyn_cast<DenseTensorDeclOp>(lhsLT_op.getDefiningOp()).format();
            comet_debug() << " lhs_format: " << lhs_format << "\n";
            formats.push_back(lhs_format);

            for (unsigned int i = 0; i < lhsLT_op.getDefiningOp()->getNumOperands(); i++)
            {
              lhs_lbls_value.push_back(lhsLT_op.getDefiningOp()->getOperand(i));
            }
          }
          else if (isa<SparseTensorDeclOp>(lhsLT_op.getDefiningOp()))
          {
            comet_debug() << " is TensorDeclOp\n";
            // infer the format
            auto lhs_format = dyn_cast<SparseTensorDeclOp>(lhsLT_op.getDefiningOp()).format();
            comet_debug() << " lhs_format: " << lhs_format << "\n";
            formats.push_back(lhs_format);
            for (unsigned int i = 0; i < lhsLT_op.getDefiningOp()->getNumOperands(); i++)
            {
              lhs_lbls_value.push_back(lhsLT_op.getDefiningOp()->getOperand(i));
            }
          }
          else
          {
            comet_debug() << " not TensorDeclOp\n";
          }
        }
      }
      comet_debug() << " formats.size(): " << formats.size() << "\n";
      auto strAttr = builder.getStrArrayAttr(formats);

      // auto rhs_tensor = symbolTable.lookup(rhsLT->getTensorName());
      auto lhs_tensor = symbolTable.lookup(lhsLT.getTensorName());

      comet_debug() << " create TransposeOp\n";
      mlir::Value t = builder.create<TransposeOp>(loc(transpose.loc()), lhs_tensor.getType(),
                                                  rhs_tensor, lhs_lbls_value, affineMapArrayAttr, strAttr);
      builder.create<TensorSetOp>(loc(transpose.loc()), t.getDefiningOp()->getResult(0), lhs_tensor);
      comet_vdump(t);

      return t;
    }

    // Handle tranpose(A[i,j], {j, i}) in DSL, when no lhs_LabeledTensor has been created.
    mlir::Value mlirGen(TransposeExprAST &transpose)
    {
      comet_debug() << "TransposeExprAST with no lhs labeled tensor \n";

      mlir::Value rhs_tensor = symbolTable.lookup(transpose.getName());

      comet_vdump(rhs_tensor);

      auto rhs_lbls = transpose.getSrcDims();
      auto lhs_lbls = transpose.getDstDims();

      StringSet all_lbls;
      all_lbls.insert(rhs_lbls.begin(), rhs_lbls.end());
      all_lbls.insert(lhs_lbls.begin(), lhs_lbls.end());

      std::map<std::string, mlir::AffineExpr> expr_map;
      unsigned dim = 0;
      for (const auto &lbl : all_lbls)
      {
        expr_map[lbl] = getAffineDimExpr(dim++, builder.getContext());
      }
      std::vector<mlir::AffineExpr> rhs_exprs;
      std::vector<mlir::AffineExpr> lhs_exprs;

      for (const auto &lbl : rhs_lbls)
      {
        rhs_exprs.push_back(expr_map[lbl]);
      }

      for (const auto &lbl : lhs_lbls)
      {
        lhs_exprs.push_back(expr_map[lbl]);
      }

      auto context = builder.getContext();

      SmallVector<mlir::AffineMap, 8> affine_maps{
          mlir::AffineMap::get(dim, 0, rhs_exprs, context),
          mlir::AffineMap::get(dim, 0, lhs_exprs, context)};

      auto affineMapArrayAttr = builder.getAffineMapArrayAttr(affine_maps);

      SmallVector<mlir::StringRef, 8> formats;

      // Firstly, Look at the rhs
      if (isa<DenseTensorDeclOp>(rhs_tensor.getDefiningOp()))
      {
        comet_debug() << " is TensorDeclOp\n";
        // infer the format
        auto rhs_format = dyn_cast<DenseTensorDeclOp>(rhs_tensor.getDefiningOp()).format();
        comet_debug() << " rhs_format: " << rhs_format << "\n";
        formats.push_back(rhs_format);
      }
      else if (isa<SparseTensorDeclOp>(rhs_tensor.getDefiningOp()))
      {
        comet_debug() << " is TensorDeclOp\n";
        // infer the format
        auto rhs_format = dyn_cast<SparseTensorDeclOp>(rhs_tensor.getDefiningOp()).format();
        comet_debug() << " rhs_format: " << rhs_format << "\n";
        formats.push_back(rhs_format);
      }
      else
      {
        comet_debug() << " not TensorDeclOp\n";
      }

      // Secondly, Look at the lhs
      // Collect labels values
      std::vector<mlir::Value> lhs_labels_val;
      for (const auto &lbl_str : lhs_lbls)
      {
        if (auto var = symbolTable.lookup(lbl_str))
        {
          if (isa<IndexLabelStaticOp>(var.getDefiningOp()))
          {
            lhs_labels_val.push_back(var);
          }
          else if (isa<IndexLabelDynamicOp>(var.getDefiningOp()))
          {
            lhs_labels_val.push_back(var);
          }
          else
          {
            emitError(loc(transpose.loc()), "Index label variable required '")
                << lbl_str << "'";
          }
        }
        else
        {
          emitError(loc(transpose.loc()),
                    " Unknown variable TransposeExprAST' ")
              << lbl_str << "'";
        }
      }

      // get return-type based on lhs-labels
      std::vector<int64_t> result_dims = getDimSizes(lhs_labels_val);
      mlir::Type return_type = getType(result_dims);

      // Create Tensor Declarations Ops and populate formats (for lhs)
      mlir::Value lhs_tensor;
      if (isa<DenseTensorDeclOp>(rhs_tensor.getDefiningOp()))
      {
        // for DenseTensorDeclOp create
        mlir::StringRef format_strref = dyn_cast<DenseTensorDeclOp>(rhs_tensor.getDefiningOp()).format();
        mlir::StringAttr formatAttr = builder.getStringAttr(format_strref);
        lhs_tensor = builder.create<DenseTensorDeclOp>(loc(transpose.loc()), return_type, lhs_labels_val, formatAttr);

        // populate formats
        // assumes lhs and rhs formats are same
        auto lhs_format = dyn_cast<DenseTensorDeclOp>(rhs_tensor.getDefiningOp()).format();
        formats.push_back(lhs_format);
      }
      else if (isa<SparseTensorDeclOp>(rhs_tensor.getDefiningOp()))
      {
        // for SparseTensorDeclOp create
        mlir::StringRef format_strref = dyn_cast<SparseTensorDeclOp>(rhs_tensor.getDefiningOp()).format();
        mlir::StringAttr formatAttr = builder.getStringAttr(format_strref);

        // no lhs_LabeledTensor has been created. The output tensor of tranpose doesn't have explicit declaration,
        // BoolAttr is true to speficy SparseTensorDeclOp is for temporaries
        lhs_tensor = builder.create<SparseTensorDeclOp>(loc(transpose.loc()), return_type, lhs_labels_val, formatAttr, builder.getBoolAttr(true));
        comet_debug() << "MLIRGen SparseTensorDeclaration creation\n";
        comet_vdump(lhs_tensor);

        // populate formats
        // assumes lhs and rhs formats are same
        auto lhs_format = dyn_cast<SparseTensorDeclOp>(rhs_tensor.getDefiningOp()).format();
        formats.push_back(lhs_format);
      }

      comet_debug() << " formats.size(): " << formats.size() << "\n";
      auto strAttr = builder.getStrArrayAttr(formats);

      comet_debug() << " create TransposeOp\n";
      mlir::Value t = builder.create<TransposeOp>(loc(transpose.loc()), return_type,
                                                  rhs_tensor, lhs_labels_val, affineMapArrayAttr, strAttr);
      builder.create<TensorSetOp>(loc(transpose.loc()), t.getDefiningOp()->getResult(0), lhs_tensor);
      comet_vdump(t);

      return t;
    }

    /// Codegen for-loop
    mlir::LogicalResult mlirGen(ForLoopExprAST &forLoop)
    {
      comet_debug() << "codegen: ForLoopExprAST \n";

      mlir::Value lo = builder.create<mlir::ConstantIndexOp>(
          loc(forLoop.loc()), forLoop.getBegin());
      mlir::Value hi = builder.create<mlir::ConstantIndexOp>(loc(forLoop.loc()),
                                                             forLoop.getEnd());
      mlir::Value step = builder.create<mlir::ConstantIndexOp>(
          loc(forLoop.loc()), forLoop.getIncrement());

      builder.create<ForLoopBeginOp>(loc(forLoop.loc()), lo, hi, step, forLoop.getName());

      comet_debug() << "codegen: ForLoopExprAST done \n";
      return mlir::success();
    }

    /// Codegen for-loop
    mlir::LogicalResult mlirGen(ForLoopEndExprAST &forLoopEnd)
    {
      comet_debug() << "codegen: ForLoopEndExprAST \n";

      builder.create<ForLoopEndOp>(loc(forLoopEnd.loc()));

      comet_debug() << "codegen: ForLoopEndExprAST done \n";
      return mlir::success();
    }

    /// Codegen a list of expression, return failure if one of them hit an error.
    mlir::LogicalResult mlirGen(ExprASTList &blockAST)
    {
      ScopedHashTableScope<StringRef, mlir::Value> var_scope(symbolTable);
      for (auto &expr : blockAST)
      {
        // Specific handling for variable declarations, return statement, and
        // print. These can only appear in block list and not in nested
        // expressions.

        if (auto *labeldecl = dyn_cast<IndexLabelDeclExprAST>(expr.get()))
        {
          if (!mlirGen(*labeldecl))
            return mlir::failure();
          continue;
        }
        if (auto *labeldecl = dyn_cast<IndexLabelDeclDynamicExprAST>(expr.get()))
        {
          if (!mlirGen(*labeldecl))
            return mlir::failure();
          continue;
        }

        if (auto *tensordecl = dyn_cast<TensorDeclExprAST>(expr.get()))
        {
          if (!mlirGen(*tensordecl))
            return mlir::failure();
          continue;
        }

        if (auto *vardecl = dyn_cast<VarDeclExprAST>(expr.get()))
        {
          if (!mlirGen(*vardecl))
            return mlir::failure();
          continue;
        }
        if (auto *transpose = dyn_cast<TransposeExprAST>(expr.get()))
        {
          if (!mlirGen(*transpose))
            return mlir::failure();
          continue;
        }
        if (auto *ret = dyn_cast<ReturnExprAST>(expr.get()))
          return mlirGen(*ret);
        if (auto *print = dyn_cast<PrintExprAST>(expr.get()))
        {
          if (mlir::failed(mlirGen(*print)))
            return mlir::success();
          continue;
        }

        if (auto *printElapsedTime = dyn_cast<PrintElapsedTimeExprAST>(expr.get()))
        {
          if (mlir::failed(mlirGen(*printElapsedTime)))
            return mlir::success();
          continue;
        }

        if (auto *forLoopStart = dyn_cast<ForLoopExprAST>(expr.get()))
        {
          if (mlir::failed(mlirGen(*forLoopStart)))
            return mlir::success();
          continue;
        }

        if (auto *forLoopEnd = dyn_cast<ForLoopEndExprAST>(expr.get()))
        {
          if (mlir::failed(mlirGen(*forLoopEnd)))
            return mlir::success();
          continue;
        }

        if (auto *tensor_op = dyn_cast<TensorOpExprAST>(expr.get()))
        {
          comet_debug() << " generate ops for TensorOpExprAST\n";
          comet_debug() << " Right hand side " << tensor_op->getRHS()->getKind() << "\n";
          comet_debug() << " Left hand side " << tensor_op->getLHS()->getKind() << "\n";
          /// A[i,j] = ...
          if (tensor_op->getLHS()->getKind() ==
              ExprAST::ExprASTKind::Expr_LabeledTensor)
          {
            comet_debug() << " in TensorOpExprAST, lhs is labeledTensor\n";

            /// A[i,j] = B[i,k] * C[k,j]
            if (tensor_op->getRHS()->getKind() ==
                    ExprAST::ExprASTKind::Expr_BinOp &&
                llvm::cast<BinaryExprAST>(tensor_op->getRHS())
                        ->getLHS()
                        ->getKind() == ExprAST::ExprASTKind::Expr_LabeledTensor &&
                llvm::cast<BinaryExprAST>(tensor_op->getRHS())
                        ->getRHS()
                        ->getKind() == ExprAST::ExprASTKind::Expr_LabeledTensor)
            {
              comet_debug() << __LINE__ << "  in TensorOpExprAST, rhs is BinaryExprAST and its lhs and rhs are Expr_LabeledTensor\n";

              if (mlir::failed(mlirGenTensorContraction(*tensor_op)))
                return mlir::success();
              continue;
            }
            /// A[i,j] = 1.0
            else if (tensor_op->getRHS()->getKind() ==
                     ExprAST::ExprASTKind::Expr_Num)
            {
              comet_debug() << __LINE__ << "  in TensorOpExprAST, rhs is Expr_Num\n";

              auto tensor_name =
                  llvm::cast<LabeledTensorExprAST>(tensor_op->getLHS())
                      ->getTensorName();
              auto value =
                  llvm::cast<NumberExprAST>(tensor_op->getRHS())->getValue();

              if (mlir::failed(mlirGenTensorFill(loc(tensor_op->loc()), tensor_name, value)))
                return mlir::success();
              continue;
            }

            /// A[i,j] = comet_read()
            else if (tensor_op->getRHS()->getKind() == ExprAST::ExprASTKind::Expr_FileRead)
            {
              comet_debug() << __LINE__ << "  in TensorOpExprAST, rhs is Expr_FileRead\n";
              auto tensor_name =
                  llvm::cast<LabeledTensorExprAST>(tensor_op->getLHS())
                      ->getTensorName();
              auto call = llvm::cast<FileReadExprAST>(tensor_op->getRHS());
              llvm::StringRef callee = call->getCallee();

              int readModeVal = 1;  // DEFAULT, standard matrix read

              // Builting calls have their custom operation, meaning this is a
              // straightforward emission.
<<<<<<< HEAD
              if (callee == "read_from_file" || callee == "read_lowerTri_from_file" || callee == "read_upperTri_from_file")
=======
              if (callee == "comet_read")
>>>>>>> ef4274c0
              {
                comet_debug() << " call comet_read \n";

                ExprAST *filename = call->getFileID();
                ExprAST *readMode = call->getReadMode();
                comet_debug() << "\n";

                std::string filenamestring;
                llvm::StringRef filenamestr;
                if (filename == nullptr) // no argument provided
                {
                  comet_debug() << __LINE__ << " Empty filename\n";
                  filenamestring = "SPARSE_FILE_NAME";
                  filenamestr = filenamestring;
                }
                else if (filename != nullptr && readMode == nullptr) // only 1 arg provided
                { // Not empty filename
                  comet_debug() << __LINE__ << " One argument was provided in comet_read().\n";

                  // User will provide num arg in comet_read()
                  // that will be used to read file based on unique env vars.
                  // e.g., comet_read(0) --> SPARSE_FILE_NAME0
                  if (filename->getKind() == NumberExprAST::Expr_Num)
                  {
                    auto *filenameast = llvm::cast<NumberExprAST>(filename);

                    // get arg val
                    int val = (int)cast<NumberExprAST>(filenameast)->getValue();
                    filenamestring = "SPARSE_FILE_NAME" + std::to_string(val);
                    filenamestr = filenamestring;

                    comet_debug() << " " << filenamestr << "\n";
                  }
                  else if (filename->getKind() == ExprAST::ExprASTKind::Expr_Var)
                  {
                    auto *filenameast = llvm::cast<VariableExprAST>(filename);

                    filenamestr = filenameast->getName();
                    comet_debug() << " " << filenamestr << "\n";
                  }
                  else
                  {
                    assert(false && "un-recognized args provided to comet_read!");
                  }
                }
<<<<<<< HEAD

                bool lower, upper;
                if (callee == "read_lowerTri_from_file")
                {
                  lower = true;
                  upper = false;
                }
                else if (callee == "read_upperTri_from_file")
                {
                  lower = false;
                  upper = true;
                }
                else
=======
                else // 2 args provided to comet_read
>>>>>>> ef4274c0
                {
                  comet_debug() << " Two arguments were provided in comet_read().\n";  

                  // check 1st arg
                  if (filename->getKind() == NumberExprAST::Expr_Num)
                  {
                    auto *filenameast = llvm::cast<NumberExprAST>(filename);

                    // get arg val
                    int val = (int)cast<NumberExprAST>(filenameast)->getValue();
                    filenamestring = "SPARSE_FILE_NAME" + std::to_string(val);
                    filenamestr = filenamestring;

                    comet_debug() << " " << filenamestr << "\n";
                  }
                  else
                  {
                    assert(false && "un-recognized args provided to comet_read!");
                  }

                  // check 2nd arg
                  if (readMode->getKind() == NumberExprAST::Expr_Num)
                  {
                    auto *readModeAST = llvm::cast<NumberExprAST>(readMode);  
                    // get arg val
                    readModeVal = (int)cast<NumberExprAST>(readModeAST)->getValue();
                  }
                  else
                  {
                    assert(false && "un-recognized args provided to comet_read!");
                  }

                }

                if (mlir::failed(mlirGenTensorFillFromFile(loc(tensor_op->loc()), tensor_name, filenamestr, readModeVal)))
                  return mlir::success();
              }
              // TODO: put check here, if the user mis-spells something...
              
              continue;
            }

            /// A[i,j] = random()
            else if (tensor_op->getRHS()->getKind() == ExprAST::ExprASTKind::Expr_Call)
            {
              comet_debug() << __LINE__ << "  in TensorOpExprAST, rhs is Expr_Call\n";
              auto tensor_name =
                  llvm::cast<LabeledTensorExprAST>(tensor_op->getLHS())
                      ->getTensorName();
              auto call = llvm::cast<CallExprAST>(tensor_op->getRHS());
              llvm::StringRef callee = call->getCallee();

              if (callee == "random")
              {
                comet_debug() << " call random \n";

                std::random_device os_seed;
                srand(static_cast<unsigned>(os_seed())); // seed the random-num generator
                                                         // something like time(0) does not work!

                if (mlir::failed(mlirGenTensorFillRandom(loc(tensor_op->loc()), tensor_name)))
                  return mlir::success();
              }
              // TODO: put check here, if the user mis-spells something...

              continue;
            }

            /// A[i,j] = transpose(B[j,i], {i,j})
            else if (tensor_op->getRHS()->getKind() == ExprAST::ExprASTKind::Expr_Transpose)
            {
              comet_debug() << __LINE__ << "  in TensorOpExprAST, rhs is Expr_Transpose\n";
              // create transpose op
              LabeledTensorExprAST *lhsLabeledTensorExprAST = llvm::cast<LabeledTensorExprAST>(tensor_op->getLHS());

              TransposeExprAST *transpose = llvm::cast<TransposeExprAST>(tensor_op->getRHS());
              mlirGen(*transpose, *lhsLabeledTensorExprAST);
              continue;
            }
            else if ((tensor_op->getRHS()->getKind() == ExprAST::ExprASTKind::Expr_LabeledTensor &&
                      tensor_op->getRHS()->getKind() == ExprAST::ExprASTKind::Expr_LabeledTensor))
            {

              if (mlir::failed(mlirGenTensorarithexprs(*tensor_op)))
                return mlir::success();
              continue;
            }
            // there is a fall through case at the end, so don't put an else here.
          }
          else
          {
            comet_debug() << " in TensorOpExprAST, lhs is NOT labeledTensor\n";
          }
        }

        // Generic expression dispatch codegen.
        comet_debug() << " expr->getKind(): " << expr->getKind() << "\n";
        if (!mlirGen(*expr))
          return mlir::failure();
      }
      return mlir::success();
    }

    /// Build a tensor type from a list of shape dimensions.
    mlir::Type getType(ArrayRef<int64_t> shape)
    {
      // If the shape is empty, then this type is unranked.
      if (shape.empty())
        return mlir::UnrankedTensorType::get(builder.getF64Type());

      // Otherwise, we use the given shape.
      return mlir::RankedTensorType::get(shape, builder.getF64Type());
    }

    /// Build an MLIR type from a Tensor Algebra AST variable type (forward to the
    /// generic getType above).
    mlir::Type getType(const VarType &type) { return getType(type.shape); }

    /// Build an MLIR type from a Tensor Algebra AST variable type with respect to
    /// the element type
    mlir::Type getTensorType(const VarType &type)
    {
      if (type.shape.empty())
        return mlir::UnrankedTensorType::get(builder.getF64Type());

      mlir::Type retType;
      switch (type.elt_ty)
      {
      case VarType::TY_FLOAT:
        retType = mlir::RankedTensorType::get(type.shape, builder.getF32Type());
        break;
      case VarType::TY_DOUBLE:
        retType = mlir::RankedTensorType::get(type.shape, builder.getF64Type());
        break;
      case VarType::TY_INT:
        retType = mlir::RankedTensorType::get(type.shape,
                                              builder.getIntegerType(64));
        break;
      }

      return retType;
    }

    ElType convertType(mlir::Type type)
    {

      if (type.isF32())
        return ElType::fp32;
      else if (type.isF64())
        return ElType::fp64;
      else if (type.isInteger(64))
        return ElType::i64;
      else
        return ElType::inv;
    }

    mlir::Type getBinOpResultType(mlir::Type lhs, mlir::Type rhs)
    {
      ElType type = lub(convertType(lhs), convertType(rhs));

      switch (type)
      {
      case ElType::i64:
        return builder.getIntegerType(64);
      case ElType::fp32:
        return builder.getF32Type();
      case ElType::fp64:
        return builder.getF64Type();
      case ElType::inv:
        return builder.getF64Type();
      default:
        return builder.getF64Type();
        break;
      }
    }

    std::vector<int64_t> getDimSizes(const std::vector<std::string> &labels)
    {
      std::vector<int64_t> dims_sizes;
      for (const auto &lbl_str : labels)
      {
        auto lbl = symbolTable.lookup(lbl_str);
        if (isa<IndexLabelStaticOp>(lbl.getDefiningOp()))
        {
          comet_debug() << "\n";
          auto range = cast<IndexLabelStaticOp>(lbl.getDefiningOp());
          auto min_idx = cast<mlir::ConstantIndexOp>(range.min().getDefiningOp());
          auto max_idx = cast<mlir::ConstantIndexOp>(range.max().getDefiningOp());
          auto step_idx = cast<mlir::ConstantIndexOp>(range.step().getDefiningOp());

          auto min = min_idx.getValue();
          auto max = max_idx.getValue();
          auto step = step_idx.getValue();

          if (max == mlir::ShapedType::kDynamicSize)
          {
            dims_sizes.push_back(mlir::ShapedType::kDynamicSize);
          }
          else
          {
            dims_sizes.push_back((max - min) / step);
          }
          comet_debug() << "\n";
        }
        else if (isa<IndexLabelDynamicOp>(lbl.getDefiningOp()))
        {
          dims_sizes.push_back(mlir::ShapedType::kDynamicSize);
        }
        else
        {
          llvm::errs() << "Neither IndexLabelStaticOp nor IndexLabelDynamicOp\n";
        }
      }

      return dims_sizes;
    }

    std::vector<int64_t> getDimSizes(std::vector<mlir::Value> &labels)
    {
      std::vector<int64_t> dims_sizes;
      for (auto &lbl : labels)
      {
        if (isa<IndexLabelStaticOp>(lbl.getDefiningOp()))
        {
          auto range = cast<IndexLabelStaticOp>(lbl.getDefiningOp());
          auto min_idx = cast<mlir::ConstantIndexOp>(range.min().getDefiningOp());
          auto max_idx = cast<mlir::ConstantIndexOp>(range.max().getDefiningOp());
          auto step_idx = cast<mlir::ConstantIndexOp>(range.step().getDefiningOp());

          auto min = min_idx.getValue();
          auto max = max_idx.getValue();
          auto step = step_idx.getValue();

          if (max == mlir::ShapedType::kDynamicSize)
          {
            dims_sizes.push_back(mlir::ShapedType::kDynamicSize);
          }
          else
          {
            dims_sizes.push_back((max - min) / step);
          }
        }
        else if (isa<IndexLabelDynamicOp>(lbl.getDefiningOp()))
        {
          dims_sizes.push_back(mlir::ShapedType::kDynamicSize);
        }
        else
        {
          llvm::errs() << "Neither IndexLabelStaticOp nor IndexLabelDynamicOp\n";
        }
      }

      return dims_sizes;
    }

    mlir::LogicalResult mlirGenTensorarithexprs(TensorOpExprAST &tensor_op)
    {

      LabeledTensorExprAST *lhsLT =
          llvm::cast<LabeledTensorExprAST>(tensor_op.getLHS());
      LabeledTensorExprAST *rhsLT =
          llvm::cast<LabeledTensorExprAST>(tensor_op.getRHS());

      std::vector<mlir::Value> tensors;
      auto binop = tensor_op.getOp();
      SmallVector<mlir::StringRef, 8> formats;
      std::vector<LabeledTensorExprAST *> exprs{rhsLT, lhsLT};
      for (auto e : exprs)
      {
        auto lhsLT_tensor_name = e->getTensorName();
        mlir::Value lhsLT_op;
        if ((lhsLT_op = symbolTable.lookup(lhsLT_tensor_name)) != NULL)
        {
          if (isa<DenseTensorDeclOp>(lhsLT_op.getDefiningOp()))
          {
            // infer the format
            auto lhs_format = dyn_cast<DenseTensorDeclOp>(lhsLT_op.getDefiningOp()).format();
            formats.push_back(lhs_format);
            tensors.push_back(dyn_cast<DenseTensorDeclOp>(lhsLT_op.getDefiningOp()));
          }
          else if (isa<SparseTensorDeclOp>(lhsLT_op.getDefiningOp()))
          {
            // infer the format
            auto lhs_format = dyn_cast<SparseTensorDeclOp>(lhsLT_op.getDefiningOp()).format();
            formats.push_back(lhs_format);
            tensors.push_back(dyn_cast<SparseTensorDeclOp>(lhsLT_op.getDefiningOp()));
          }
          else
          {
            comet_debug() << " not TensorDeclOp\n";
          }
        }
      }

      std::vector<mlir::Operation *> lhsLabelOps, rhsLabelOps;
      if (binop == TensorOpKind::Tensor_Red_Add)
      {
        auto op = builder.create<AddOp>(loc(tensor_op.loc()), tensors[1], tensors[0]);
        builder.create<TensorSetOp>(loc(tensor_op.loc()), op.getOperation()->getResult(0), tensors[1]);
      }

      else if (binop == TensorOpKind::Tensor_Red_Sub)
      {

        auto op = builder.create<SubstractOp>(loc(tensor_op.loc()), tensors[1], tensors[0]);
        builder.create<TensorSetOp>(loc(tensor_op.loc()), op.getOperation()->getResult(0), tensors[1]);
      }

      return mlir::success();
    }

    /// handle case: Expr_LabeledTensor = Expr_LabeledTensor * Expr_LabeledTensor
    mlir::LogicalResult mlirGenTensorContraction(TensorOpExprAST &tensor_op)
    {
      assert(tensor_op.getLHS()->getKind() ==
             ExprAST::ExprASTKind::Expr_LabeledTensor);
      assert(tensor_op.getRHS()->getKind() == ExprAST::ExprASTKind::Expr_BinOp);

      LabeledTensorExprAST *lhsLT =
          llvm::cast<LabeledTensorExprAST>(tensor_op.getLHS());
      BinaryExprAST *rhsBinOp = llvm::cast<BinaryExprAST>(tensor_op.getRHS());
      auto tens_beta = tensor_op.getBeta();
      if (rhsBinOp->getLHS()->getKind() !=
              ExprAST::ExprASTKind::Expr_LabeledTensor ||
          rhsBinOp->getRHS()->getKind() !=
              ExprAST::ExprASTKind::Expr_LabeledTensor)
      {
        emitError(loc(tensor_op.loc()), "error: the tensor operation allows only "
                                        "two labeled tensor operands '");
      }

      LabeledTensorExprAST *rhs1LT =
          llvm::cast<LabeledTensorExprAST>(rhsBinOp->getLHS());
      LabeledTensorExprAST *rhs2LT =
          llvm::cast<LabeledTensorExprAST>(rhsBinOp->getRHS());
      auto binop = rhsBinOp->getOp();
      comet_debug() << __FILE__ << " " << __LINE__ << " binop: " << binop << "\n";

      int SemiringOp1st = int(rhsBinOp->getSemiringOp1());
      int SemiringOp2nd = int(rhsBinOp->getSemiringOp2());
      comet_debug() << __FILE__ << " " << __LINE__ << " semirop: 1) " << SemiringOp1st << " 2) " << SemiringOp2nd << "\n";
      std::string SemiringOp1str = getSemiringOpName(SemiringOp1st);
      comet_debug() << __FILE__ << " " << __LINE__ << " SemiringOp1str " << SemiringOp1str << "\n";
      std::string SemiringOp2str = getSemiringOpName(SemiringOp2nd);
      comet_debug() << __FILE__ << " " << __LINE__ << " SemiringOp2str " << SemiringOp2str << "\n";
      std::string SemiringOperators = SemiringOp1str + "_" + SemiringOp2str;
      auto SemiringAttr = builder.getStringAttr(SemiringOperators);

      auto lhs_lbls = lhsLT->getLabelNames();
      auto rhs1_lbls = rhs1LT->getLabelNames();
      auto rhs2_lbls = rhs2LT->getLabelNames();
      auto all_lbls = rhsBinOp->getLabels();

      std::vector<mlir::Value> lhs_lbls_value;
      for (auto n : lhs_lbls)
      {
        lhs_lbls_value.push_back(symbolTable.lookup(n));
      }

      std::map<std::string, mlir::AffineExpr> expr_map;
      unsigned dim = 0;
      for (const auto &lbl : all_lbls)
      {
        expr_map[lbl] = getAffineDimExpr(dim++, builder.getContext());
      }
      std::vector<mlir::AffineExpr> rhs1_exprs;
      std::vector<mlir::AffineExpr> rhs2_exprs;
      std::vector<mlir::AffineExpr> lhs_exprs;

      for (const auto &lbl : rhs1_lbls)
      {
        rhs1_exprs.push_back(expr_map[lbl]);
      }

      for (const auto &lbl : rhs2_lbls)
      {
        rhs2_exprs.push_back(expr_map[lbl]);
      }

      for (const auto &lbl : lhs_lbls)
      {
        lhs_exprs.push_back(expr_map[lbl]);
      }

      auto context = builder.getContext();
      SmallVector<mlir::AffineMap, 8> affine_maps{
          mlir::AffineMap::get(dim, 0, rhs1_exprs, context),
          mlir::AffineMap::get(dim, 0, rhs2_exprs, context),
          mlir::AffineMap::get(dim, 0, lhs_exprs, context)};

      auto affineMapArrayAttr = builder.getAffineMapArrayAttr(affine_maps);

      SmallVector<mlir::StringRef, 8> formats;
      std::vector<LabeledTensorExprAST *> exprs{rhs1LT, rhs2LT, lhsLT};
      std::vector<mlir::Value> tensors;
      for (auto e : exprs)
      {
        auto lhsLT_tensor_name = e->getTensorName();
        mlir::Value lhsLT_op;
        if ((lhsLT_op = symbolTable.lookup(lhsLT_tensor_name)) != NULL)
        {
          if (isa<DenseTensorDeclOp>(lhsLT_op.getDefiningOp()))
          {
            comet_debug() << " is TensorDeclOp\n";

            // infer the format
            auto lhs_format = dyn_cast<DenseTensorDeclOp>(lhsLT_op.getDefiningOp()).format();
            comet_debug() << " lhs_format: " << lhs_format << "\n";
            formats.push_back(lhs_format);

            tensors.push_back(dyn_cast<DenseTensorDeclOp>(lhsLT_op.getDefiningOp()));
          }
          else if (isa<SparseTensorDeclOp>(lhsLT_op.getDefiningOp()))
          {
            comet_debug() << " is TensorDeclOp\n";

            // infer the format
            auto lhs_format = dyn_cast<SparseTensorDeclOp>(lhsLT_op.getDefiningOp()).format();
            comet_debug() << " lhs_format: " << lhs_format << "\n";
            formats.push_back(lhs_format);

            tensors.push_back(dyn_cast<SparseTensorDeclOp>(lhsLT_op.getDefiningOp()));
          }
          else
          {
            comet_debug() << " not TensorDeclOp\n";
          }
        }
      }
      comet_debug() << " formats.size(): " << formats.size() << "\n";
      auto strAttr = builder.getStrArrayAttr(formats);

      assert(tensors.size() == 3 && "Not 3 tensors for ta.tc or ta.elews_mul\n");

      if (binop != '*' && binop != tok_elews &&
          binop != tok_semiring && binop != tok_monoid)
      {
        emitError(loc(tensor_op.loc()),
                  "error: only tensor multiplication and elementwise multiplication operations are supported "
                  "for tensor ops'");
      }

      if (binop == '*' || binop == tok_semiring)
      {
        // auto SemiringAttr = builder.getStringAttr("plus_times");  // this is for standard matrix multiplication
        auto op = builder.create<TensorMultOp>(loc(tensor_op.loc()),
                                               tensors[2].getType(),
                                               tensors[0], tensors[1],
                                               lhs_lbls_value,
                                               affineMapArrayAttr,
                                               strAttr, SemiringAttr);
        op.getOperation()->setAttr("__alpha__", builder.getF64FloatAttr(1.0));
        op.getOperation()->setAttr("__beta__", builder.getF64FloatAttr(tens_beta));

        // source is 1st parameter, dest is the second
        auto setop = builder.create<TensorSetOp>(loc(tensor_op.loc()), op.getOperation()->getResult(0), tensors[2]);
        setop.getOperation()->setAttr("__beta__", builder.getF64FloatAttr(tens_beta));
      }
      else if (binop == tok_elews || binop == tok_monoid)
      {
        auto op = builder.create<TensorElewsMultOp>(loc(tensor_op.loc()), tensors[2].getType(), tensors[0], tensors[1], lhs_lbls_value, affineMapArrayAttr, strAttr, SemiringAttr);
        op.getOperation()->setAttr("__alpha__", builder.getF64FloatAttr(1.0));
        op.getOperation()->setAttr("__beta__", builder.getF64FloatAttr(tens_beta));

        auto setop = builder.create<TensorSetOp>(loc(tensor_op.loc()), op.getOperation()->getResult(0), tensors[2]);
        setop.getOperation()->setAttr("__beta__", builder.getF64FloatAttr(tens_beta));
      }
      else
      {
        emitError(loc(tensor_op.loc()), "error: the tensor operation allows only "
                                        "specific kind of binary operators. '");
      }

      return mlir::success();
    }

    mlir::LogicalResult mlirGenTensorFill(mlir::Location loc,
                                          StringRef tensor_name, double value)
    {
      mlir::Value tensorValue = symbolTable.lookup(tensor_name);
      auto tensorType = tensorValue.getDefiningOp()->getOpResult(0).getType();
      auto tensorElType = tensorType.cast<mlir::TensorType>().getElementType();

      mlir::FloatAttr valueAttr;
      if (tensorElType.isF64())
      {
        valueAttr = builder.getF64FloatAttr(value);
      }
      else if (tensorElType.isF32())
      {
        valueAttr = builder.getF32FloatAttr(value);
      }
      else
      {
        emitError(loc,
                  "error: only float and double tensors are supported "
                  "for tensor ops'");
      }

      builder.create<TensorFillOp>(loc, tensorValue, valueAttr);

      return mlir::success();
    }

    mlir::LogicalResult mlirGenTensorFillRandom(mlir::Location loc,
                                                StringRef tensor_name)
    {
      comet_debug() << __FILE__ << " " << __LINE__ << " in mlirGenTensorFillRandom\n";

      mlir::Value tensorValue = symbolTable.lookup(tensor_name);
      auto lhs_labeledtensor = tensorValue.getDefiningOp()->getOpResult(0);
      comet_debug() << "\n";
      comet_vdump(lhs_labeledtensor);

      std::vector<mlir::Value> lhs_lbls_value;
      if (isa<DenseTensorDeclOp>(lhs_labeledtensor.getDefiningOp()))
      {
        for (unsigned int i = 0; i < lhs_labeledtensor.getDefiningOp()->getNumOperands(); i++)
        {
          comet_debug() << " a densor tensor decl.\n";
          comet_vdump(lhs_labeledtensor.getDefiningOp()->getOperand(i));
          lhs_lbls_value.push_back(lhs_labeledtensor.getDefiningOp()->getOperand(i));
        }
      }
      else if (isa<LabeledTensorOp>(lhs_labeledtensor.getDefiningOp()))
      {
        for (unsigned i = 1; i < lhs_labeledtensor.getDefiningOp()->getNumOperands(); i++)
        {
          comet_debug() << " a labeled tensor op: it's lowering is currently not supported.\n";
          comet_vdump(lhs_labeledtensor.getDefiningOp()->getOperand(i));
          lhs_lbls_value.push_back(lhs_labeledtensor.getDefiningOp()->getOperand(i));
        }
      }
      else
      {
        if (isa<SparseTensorDeclOp>(lhs_labeledtensor.getDefiningOp()))
          assert(false && "random initialization is currently not supported for sparse tensors.\n");

        assert(false && "Not supported format encountered during random initialization of tensor.\n");
      }

      std::vector<int64_t> result_dims = getDimSizes(lhs_lbls_value);
      comet_debug() << __FILE__ << " " << __LINE__ << " dims size: " << result_dims.size() << "\n";

      auto type = getType(result_dims);

      // The attribute is a vector with a floating point value per element
      // (number) in the array
      std::vector<double> data;
      int dataArraySize = std::accumulate(result_dims.begin(), result_dims.end(), 1,
                                          std::multiplies<int>());

      // fill data array with random numbers
      double upperLimit = 10.0;
      for (int i = 0; i < dataArraySize; i++)
      {
        double randNum = static_cast<double>(rand()) / (static_cast<float>(RAND_MAX / upperLimit));
        data.push_back(randNum);
      }

      // The type of this attribute is tensor of 64-bit floating-point with the
      // shape of the literal.
      mlir::Type elementType = builder.getF64Type();
      auto dataType = mlir::RankedTensorType::get(result_dims, elementType);

      // This is the actual attribute that holds the list of values for this
      // tensor literal.
      auto dataAttribute =
          mlir::DenseElementsAttr::get(dataType, llvm::makeArrayRef(data));

      // Build the MLIR op `ta.constant`. This invokes the `DenseConstantOp::build`
      // method.
      auto denseConst = builder.create<DenseConstantOp>(loc, type, dataAttribute);
      builder.create<TensorSetOp>(loc, denseConst, lhs_labeledtensor);

      return mlir::success();
    }

    mlir::LogicalResult mlirGenTensorFillFromFile(mlir::Location loc,
                                                  StringRef tensor_name, StringRef filename,
<<<<<<< HEAD
                                                  bool lower, bool upper)
    {
      mlir::Value tensorValue = symbolTable.lookup(tensor_name);
      mlir::StringAttr filenameAttr = builder.getStringAttr(filename);

      if (lower && !upper)
        builder.create<TensorLowerTriFillFromFileOp>(loc, tensorValue, filenameAttr);
      else if (upper && !lower)
        builder.create<TensorUpperTriFillFromFileOp>(loc, tensorValue, filenameAttr);
      else // standard read_from_file
        builder.create<TensorFillFromFileOp>(loc, tensorValue, filenameAttr);
=======
                                                  int readMode)
    {
      mlir::Value tensorValue = symbolTable.lookup(tensor_name);
      mlir::StringAttr filenameAttr = builder.getStringAttr(filename); 
      mlir::IntegerAttr readModeAttr = builder.getI32IntegerAttr(readMode); 
      builder.create<TensorFillFromFileOp>(loc, tensorValue, filenameAttr, readModeAttr);
>>>>>>> ef4274c0

      return mlir::success();
    }
  };

} // namespace

namespace tensorAlgebra
{

  // The public API for codegen.
  mlir::OwningModuleRef mlirGen(mlir::MLIRContext &context,
                                ModuleAST &moduleAST)
  {
    return MLIRGenImpl(context).mlirGen(moduleAST);
  }

} // namespace tensorAlgebra<|MERGE_RESOLUTION|>--- conflicted
+++ resolved
@@ -1984,11 +1984,7 @@
 
               // Builting calls have their custom operation, meaning this is a
               // straightforward emission.
-<<<<<<< HEAD
-              if (callee == "read_from_file" || callee == "read_lowerTri_from_file" || callee == "read_upperTri_from_file")
-=======
               if (callee == "comet_read")
->>>>>>> ef4274c0
               {
                 comet_debug() << " call comet_read \n";
 
@@ -2034,23 +2030,7 @@
                     assert(false && "un-recognized args provided to comet_read!");
                   }
                 }
-<<<<<<< HEAD
-
-                bool lower, upper;
-                if (callee == "read_lowerTri_from_file")
-                {
-                  lower = true;
-                  upper = false;
-                }
-                else if (callee == "read_upperTri_from_file")
-                {
-                  lower = false;
-                  upper = true;
-                }
-                else
-=======
                 else // 2 args provided to comet_read
->>>>>>> ef4274c0
                 {
                   comet_debug() << " Two arguments were provided in comet_read().\n";  
 
@@ -2631,26 +2611,12 @@
 
     mlir::LogicalResult mlirGenTensorFillFromFile(mlir::Location loc,
                                                   StringRef tensor_name, StringRef filename,
-<<<<<<< HEAD
-                                                  bool lower, bool upper)
-    {
-      mlir::Value tensorValue = symbolTable.lookup(tensor_name);
-      mlir::StringAttr filenameAttr = builder.getStringAttr(filename);
-
-      if (lower && !upper)
-        builder.create<TensorLowerTriFillFromFileOp>(loc, tensorValue, filenameAttr);
-      else if (upper && !lower)
-        builder.create<TensorUpperTriFillFromFileOp>(loc, tensorValue, filenameAttr);
-      else // standard read_from_file
-        builder.create<TensorFillFromFileOp>(loc, tensorValue, filenameAttr);
-=======
                                                   int readMode)
     {
       mlir::Value tensorValue = symbolTable.lookup(tensor_name);
       mlir::StringAttr filenameAttr = builder.getStringAttr(filename); 
       mlir::IntegerAttr readModeAttr = builder.getI32IntegerAttr(readMode); 
       builder.create<TensorFillFromFileOp>(loc, tensorValue, filenameAttr, readModeAttr);
->>>>>>> ef4274c0
 
       return mlir::success();
     }
